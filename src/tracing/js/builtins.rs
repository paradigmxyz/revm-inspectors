//! Builtin functions

use alloc::{format, string::ToString, vec::Vec};
use alloy_primitives::{hex, map::HashSet, Address, FixedBytes, B256, U256};
use boa_engine::{
    builtins::{array_buffer::ArrayBuffer, typed_array::TypedArray},
    js_string,
    object::builtins::{JsArray, JsArrayBuffer, JsTypedArray, JsUint8Array},
    property::Attribute,
    Context, JsArgs, JsError, JsNativeError, JsResult, JsString, JsValue, NativeFunction, Source,
};
use boa_gc::{empty_trace, Finalize, Trace};
<<<<<<< HEAD
use revm::primitives::HashSet;
use std::borrow::Borrow;
=======
use core::borrow::Borrow;
>>>>>>> f7e6249e

/// bigIntegerJS is the minified version of <https://github.com/peterolson/BigInteger.js>.
pub(crate) const BIG_INT_JS: &str = include_str!("bigint.js");

/// Converts the given `JsValue` to a `serde_json::Value`.
///
/// This first attempts to use the built-in `JSON.stringify` function to convert the value to a JSON
///
/// If that fails it uses boa's to_json function to convert the value to a JSON object
///
/// We use `JSON.stringify` so that `toJSON` properties are used when converting the value to JSON,
/// this ensures the `bigint` is serialized properly.
pub(crate) fn to_serde_value(val: JsValue, ctx: &mut Context) -> JsResult<serde_json::Value> {
    if let Ok(json) = json_stringify(val.clone(), ctx) {
        let json = json.to_std_string().map_err(|err| {
            JsError::from_native(
                JsNativeError::error()
                    .with_message(format!("failed to convert JSON to string: {}", err)),
            )
        })?;
        serde_json::from_str(&json).map_err(|err| {
            JsError::from_native(
                JsNativeError::error().with_message(format!("failed to parse JSON: {}", err)),
            )
        })
    } else {
        val.to_json(ctx)
    }
}

/// Attempts to use the global `JSON` object to stringify the given value.
pub(crate) fn json_stringify(val: JsValue, ctx: &mut Context) -> JsResult<JsString> {
    let json = ctx.global_object().get(js_string!("JSON"), ctx)?;
    let json_obj = json.as_object().ok_or_else(|| {
        JsError::from_native(JsNativeError::typ().with_message("JSON is not an object"))
    })?;

    let stringify = json_obj.get(js_string!("stringify"), ctx)?;

    let stringify = stringify.as_callable().ok_or_else(|| {
        JsError::from_native(JsNativeError::typ().with_message("JSON.stringify is not callable"))
    })?;
    let res = stringify.call(&json, &[val], ctx)?;
    res.to_string(ctx)
}

/// Registers all the builtin functions and global bigint property.
///
/// Note: this does not register the `isPrecompiled` builtin, as this requires the precompile
/// addresses, see [PrecompileList::register_callable].
pub(crate) fn register_builtins(ctx: &mut Context) -> JsResult<()> {
    let big_int = ctx.eval(Source::from_bytes(BIG_INT_JS))?;
    ctx.register_global_property(js_string!("bigint"), big_int, Attribute::all())?;
    ctx.register_global_builtin_callable(
        js_string!("toHex"),
        1,
        NativeFunction::from_fn_ptr(to_hex),
    )?;
    ctx.register_global_callable(js_string!("toWord"), 1, NativeFunction::from_fn_ptr(to_word))?;
    ctx.register_global_callable(
        js_string!("toAddress"),
        1,
        NativeFunction::from_fn_ptr(to_address),
    )?;
    ctx.register_global_callable(
        js_string!("toContract"),
        2,
        NativeFunction::from_fn_ptr(to_contract),
    )?;
    ctx.register_global_callable(
        js_string!("toContract2"),
        3,
        NativeFunction::from_fn_ptr(to_contract2),
    )?;

    Ok(())
}

/// Converts an array, hex string or Uint8Array to a byte array.
pub(crate) fn bytes_from_value(val: JsValue, context: &mut Context) -> JsResult<Vec<u8>> {
    if let Some(obj) = val.as_object().cloned() {
        if obj.is::<TypedArray>() {
            let array: JsTypedArray = JsTypedArray::from_object(obj)?;
            let len = array.length(context)?;
            let mut buf = Vec::with_capacity(len);
            for i in 0..len {
                let val = array.get(i, context)?;
                buf.push(val.to_number(context)? as u8);
            }
            return Ok(buf);
        } else if obj.is::<ArrayBuffer>() {
            let buf = JsArrayBuffer::from_object(obj)?;
            let buf = buf.data().map(|data| data.to_vec()).ok_or_else(|| {
                JsNativeError::typ().with_message("ArrayBuffer was already detached")
            })?;
            return Ok(buf);
        } else if obj.is::<JsString>() {
            let js_string = obj.downcast_ref::<JsString>().unwrap();
            return hex_decode_js_string(js_string.borrow());
        } else if obj.is_array() {
            let array = JsArray::from_object(obj)?;
            let len = array.length(context)?;
            let mut buf = Vec::with_capacity(len as usize);
            for i in 0..len {
                let val = array.get(i, context)?;
                buf.push(val.to_number(context)? as u8);
            }
            return Ok(buf);
        }
    }

    if let Some(js_string) = val.as_string() {
        return hex_decode_js_string(js_string);
    }

    Err(JsError::from_native(
        JsNativeError::typ().with_message(format!("invalid buffer type: {}", val.type_of())),
    ))
}

/// Create a new [JsUint8Array] array buffer from the address' bytes.
pub(crate) fn address_to_uint8_array(
    addr: Address,
    context: &mut Context,
) -> JsResult<JsUint8Array> {
    JsUint8Array::from_iter(addr, context)
}

/// Create a new [JsUint8Array] array buffer from the address' bytes.
pub(crate) fn address_to_uint8_array_value(
    addr: Address,
    context: &mut Context,
) -> JsResult<JsValue> {
    address_to_uint8_array(addr, context).map(Into::into)
}

/// Create a new [JsUint8Array] from byte block.
pub(crate) fn to_uint8_array<I>(bytes: I, context: &mut Context) -> JsResult<JsUint8Array>
where
    I: IntoIterator<Item = u8>,
{
    JsUint8Array::from_iter(bytes, context)
}

/// Create a new [JsUint8Array] object from byte block.
pub(crate) fn to_uint8_array_value<I>(bytes: I, context: &mut Context) -> JsResult<JsValue>
where
    I: IntoIterator<Item = u8>,
{
    to_uint8_array(bytes, context).map(Into::into)
}

/// Converts a slice of bytes to an address.
///
/// See [`bytes_to_fb`] for more information.
pub(crate) fn bytes_to_address(bytes: &[u8]) -> Address {
    Address(bytes_to_fb(bytes))
}

/// Converts a slice of bytes to a 32-byte fixed-size array.
///
/// See [`bytes_to_fb`] for more information.
pub(crate) fn bytes_to_b256(bytes: &[u8]) -> B256 {
    bytes_to_fb(bytes)
}

/// Converts a slice of bytes to a fixed-size array.
///
/// If the slice is larger than the array size, it will be trimmed from the left.
pub(crate) fn bytes_to_fb<const N: usize>(mut bytes: &[u8]) -> FixedBytes<N> {
    if bytes.len() > N {
        bytes = &bytes[bytes.len() - N..];
    }
    FixedBytes::left_padding_from(bytes)
}

/// Converts a U256 to a bigint using the global bigint property.
pub(crate) fn to_bigint(value: U256, ctx: &mut Context) -> JsResult<JsValue> {
    let bigint = ctx.global_object().get(js_string!("bigint"), ctx)?;
    let Some(bigint) = bigint.as_callable() else { return Ok(JsValue::undefined()) };
    bigint.call(&JsValue::undefined(), &[JsValue::from(js_string!(value.to_string()))], ctx)
}

/// Compute the address of a contract created using CREATE2.
///
/// Arguments:
/// 1. creator: The address of the contract creator
/// 2. salt: A 32-byte salt value
/// 3. initcode: The contract's initialization code
///
/// Returns: The computed contract address as an ArrayBuffer
pub(crate) fn to_contract2(_: &JsValue, args: &[JsValue], ctx: &mut Context) -> JsResult<JsValue> {
    // Extract the sender's address, salt and initcode from the arguments
    let from = args.get_or_undefined(0).clone();
    let salt = match args.get_or_undefined(1).to_string(ctx) {
        Ok(js_string) => {
            let buf = hex_decode_js_string(&js_string)?;
            bytes_to_b256(&buf)
        }
        Err(_) => {
            return Err(JsError::from_native(
                JsNativeError::typ().with_message("invalid salt type"),
            ))
        }
    };
    let initcode = args.get_or_undefined(2).clone();

    // Convert the sender's address to a byte buffer and then to an Address
    let buf = bytes_from_value(from, ctx)?;
    let addr = bytes_to_address(&buf);

    // Convert the initcode to a byte buffer
    let code_buf = bytes_from_value(initcode, ctx)?;

    // Compute the contract address
    let contract_addr = addr.create2_from_code(salt, code_buf);

    // Convert the contract address to a byte buffer and return it as an ArrayBuffer
    address_to_uint8_array_value(contract_addr, ctx)
}

/// Compute the address of a contract created by the sender with the given nonce.
///
/// Arguments:
/// 1. from: The address of the contract creator
/// 2. nonce: The creator's transaction count (optional, none is 0)
///
/// Returns: The computed contract address as an ArrayBuffer
pub(crate) fn to_contract(_: &JsValue, args: &[JsValue], ctx: &mut Context) -> JsResult<JsValue> {
    // Extract the sender's address and nonce from the arguments
    let from = args.get_or_undefined(0).clone();
    let nonce = args.get_or_undefined(1).to_number(ctx)? as u64;

    // Convert the sender's address to a byte buffer and then to an Address
    let buf = bytes_from_value(from, ctx)?;
    let addr = bytes_to_address(&buf);

    // Compute the contract address
    let contract_addr = addr.create(nonce);

    // Convert the contract address to a byte buffer and return it as an ArrayBuffer
    address_to_uint8_array_value(contract_addr, ctx)
}

/// Converts a buffer type to an address
pub(crate) fn to_address(_: &JsValue, args: &[JsValue], ctx: &mut Context) -> JsResult<JsValue> {
    let val = args.get_or_undefined(0).clone();
    let buf = bytes_from_value(val, ctx)?;
    let address = bytes_to_address(&buf);
    address_to_uint8_array_value(address, ctx)
}

/// Converts a buffer type to a word
pub(crate) fn to_word(_: &JsValue, args: &[JsValue], ctx: &mut Context) -> JsResult<JsValue> {
    let val = args.get_or_undefined(0).clone();
    let buf = bytes_from_value(val, ctx)?;
    let hash = bytes_to_b256(&buf);
    to_uint8_array_value(hash, ctx)
}

/// Converts a buffer type to a hex string
pub(crate) fn to_hex(_: &JsValue, args: &[JsValue], ctx: &mut Context) -> JsResult<JsValue> {
    let val = args.get_or_undefined(0).clone();
    let buf = bytes_from_value(val, ctx)?;
    let s = js_string!(hex::encode_prefixed(buf));
    Ok(JsValue::from(s))
}

/// Decodes a hex decoded js-string
fn hex_decode_js_string(js_string: &JsString) -> JsResult<Vec<u8>> {
    match js_string.to_std_string() {
        Ok(s) => match hex::decode(s.as_str()) {
            Ok(data) => Ok(data),
            Err(err) => Err(JsError::from_native(
                JsNativeError::error().with_message(format!("invalid hex string {s}: {err}",)),
            )),
        },
        Err(err) => Err(JsError::from_native(
            JsNativeError::error()
                .with_message(format!("invalid utf8 string {js_string:?}: {err}",)),
        )),
    }
}

/// A container for all precompile addresses used for the `isPrecompiled` global callable.
#[derive(Clone, Debug)]
pub(crate) struct PrecompileList(pub(crate) HashSet<Address>);

impl PrecompileList {
    /// Registers the global callable `isPrecompiled`
    pub(crate) fn register_callable(self, ctx: &mut Context) -> JsResult<()> {
        let is_precompiled = NativeFunction::from_copy_closure_with_captures(
            move |_this, args, precompiles, ctx| {
                let val = args.get_or_undefined(0).clone();
                let buf = bytes_from_value(val, ctx)?;
                let addr = bytes_to_address(&buf);
                Ok(precompiles.0.contains(&addr).into())
            },
            self,
        );

        ctx.register_global_callable(js_string!("isPrecompiled"), 1, is_precompiled)?;

        Ok(())
    }
}

impl Finalize for PrecompileList {}

unsafe impl Trace for PrecompileList {
    empty_trace!();
}

#[cfg(test)]
mod tests {
    use super::*;

    #[test]
    fn test_install_bigint() {
        let mut ctx = Context::default();
        let big_int = ctx.eval(Source::from_bytes(BIG_INT_JS.as_bytes())).unwrap();
        let value = JsValue::from(100);
        let result =
            big_int.as_callable().unwrap().call(&JsValue::undefined(), &[value], &mut ctx).unwrap();
        assert_eq!(result.to_string(&mut ctx).unwrap().to_std_string().unwrap(), "100");
    }

    fn as_length<T>(array: T) -> usize
    where
        T: Borrow<JsValue>,
    {
        let array = array.borrow();
        let array = array.as_object().unwrap();
        let array = JsUint8Array::from_object(array.clone()).unwrap();
        array.length(&mut Context::default()).unwrap()
    }

    #[test]
    fn test_to_hex() {
        let mut ctx = Context::default();
        let value = JsValue::from(js_string!("0xdeadbeef"));
        let result = to_hex(&JsValue::undefined(), &[value], &mut ctx).unwrap();
        assert_eq!(result.to_string(&mut ctx).unwrap().to_std_string().unwrap(), "0xdeadbeef");
    }

    #[test]
    fn test_to_address() {
        let mut ctx = Context::default();
        let value = JsValue::from(js_string!("0xdeadbeef"));
        let result = to_address(&JsValue::undefined(), &[value], &mut ctx).unwrap();
        assert_eq!(as_length(&result), 20);
        assert_eq!(
            result.to_string(&mut ctx).unwrap().to_std_string().unwrap(),
            "0,0,0,0,0,0,0,0,0,0,0,0,0,0,0,0,222,173,190,239"
        );
    }

    #[test]
    fn test_to_word() {
        let mut ctx = Context::default();
        let value = JsValue::from(js_string!("0xdeadbeef"));
        let result = to_word(&JsValue::undefined(), &[value], &mut ctx).unwrap();
        assert_eq!(as_length(&result), 32);
        assert_eq!(
            result.to_string(&mut ctx).unwrap().to_std_string().unwrap(),
            "0,0,0,0,0,0,0,0,0,0,0,0,0,0,0,0,0,0,0,0,0,0,0,0,0,0,0,0,222,173,190,239"
        );
    }

    #[test]
    fn test_to_contract() {
        let mut ctx = Context::default();
        let from = JsValue::from(js_string!("0xdeadbeef"));
        let nonce = JsValue::from(0);
        let result = to_contract(&JsValue::undefined(), &[from.clone(), nonce], &mut ctx).unwrap();
        assert_eq!(as_length(&result), 20);
        let addr = to_hex(&JsValue::undefined(), &[result], &mut ctx).unwrap();
        assert_eq!(
            addr.to_string(&mut ctx).unwrap().to_std_string().unwrap(),
            "0xe8279be14e9fe2ad2d8e52e42ca96fb33a813bbe",
        );

        // without nonce
        let result = to_contract(&JsValue::undefined(), &[from], &mut ctx).unwrap();
        let addr = to_hex(&JsValue::undefined(), &[result], &mut ctx).unwrap();
        assert_eq!(
            addr.to_string(&mut ctx).unwrap().to_std_string().unwrap(),
            "0xe8279be14e9fe2ad2d8e52e42ca96fb33a813bbe",
        );
    }
    #[test]
    fn test_to_contract2() {
        let mut ctx = Context::default();
        let from = JsValue::from(js_string!("0xdeadbeef"));
        let salt = JsValue::from(js_string!("0xdead4a17"));
        let code = JsValue::from(js_string!("0xdeadbeef"));
        let result = to_contract2(&JsValue::undefined(), &[from, salt, code], &mut ctx).unwrap();
        assert_eq!(as_length(&result), 20);
        let addr = to_hex(&JsValue::undefined(), &[result], &mut ctx).unwrap();
        assert_eq!(
            addr.to_string(&mut ctx).unwrap().to_std_string().unwrap(),
            "0x8a0d8a428b30200a296dfbe693310e5d6d2c64c5"
        );
    }
}<|MERGE_RESOLUTION|>--- conflicted
+++ resolved
@@ -10,12 +10,8 @@
     Context, JsArgs, JsError, JsNativeError, JsResult, JsString, JsValue, NativeFunction, Source,
 };
 use boa_gc::{empty_trace, Finalize, Trace};
-<<<<<<< HEAD
 use revm::primitives::HashSet;
 use std::borrow::Borrow;
-=======
-use core::borrow::Borrow;
->>>>>>> f7e6249e
 
 /// bigIntegerJS is the minified version of <https://github.com/peterolson/BigInteger.js>.
 pub(crate) const BIG_INT_JS: &str = include_str!("bigint.js");
