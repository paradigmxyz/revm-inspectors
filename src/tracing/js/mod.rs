//! Javascript inspector

use crate::tracing::{
    js::{
        bindings::{
            CallFrame, Contract, EvmDbRef, FrameResult, JsEvmContext, MemoryRef, StackRef, StepLog,
        },
        builtins::{register_builtins, to_serde_value, PrecompileList},
    },
    types::CallKind,
    TransactionContext,
};
use alloc::{
    format,
    string::{String, ToString},
    vec::Vec,
};
use alloy_primitives::{Address, Bytes, Log, U256};
pub use boa_engine::vm::RuntimeLimits;
use boa_engine::{js_string, Context, JsError, JsObject, JsResult, JsValue, Source};
use revm::{
    context_interface::{
        result::{ExecutionResult, HaltReasonTrait, Output, ResultAndState},
        Block, DatabaseGetter, Journal, JournalGetter, TransactTo, Transaction,
    },
    interpreter::{
        interpreter::EthInterpreter,
        interpreter_types::{Jumps, LoopControl},
        CallInputs, CallOutcome, CallScheme, CreateInputs, CreateOutcome, Gas, InstructionResult,
        Interpreter, InterpreterResult,
    },
    Database, DatabaseRef,
};
use revm_inspector::{Inspector, JournalExt, JournalExtGetter};

pub(crate) mod bindings;
pub(crate) mod builtins;

/// The maximum number of iterations in a loop.
///
/// Once exceeded, the loop will throw an error.
// An empty loop with this limit takes around 50ms to fail.
pub const LOOP_ITERATION_LIMIT: u64 = 200_000;

/// The recursion limit for function calls.
///
/// Once exceeded, the function will throw an error.
pub const RECURSION_LIMIT: usize = 10_000;

/// A javascript inspector that will delegate inspector functions to javascript functions
///
/// See also <https://geth.ethereum.org/docs/developers/evm-tracing/custom-tracer#custom-javascript-tracing>
#[derive(Debug)]
pub struct JsInspector {
    ctx: Context,
    /// The javascript config provided to the inspector.
    _js_config_value: JsValue,
    /// The input config object.
    config: serde_json::Value,
    /// The evaluated object that contains the inspector functions.
    obj: JsObject,
    /// The context of the transaction that is being inspected.
    transaction_context: TransactionContext,

    /// The javascript function that will be called when the result is requested.
    result_fn: JsObject,
    fault_fn: JsObject,

    // EVM inspector hook functions
    /// Invoked when the EVM enters a new call that is _NOT_ the top level call.
    ///
    /// Corresponds to [Inspector::call] and [Inspector::create_end] but is also invoked on
    /// [Inspector::selfdestruct].
    enter_fn: Option<JsObject>,
    /// Invoked when the EVM exits a call that is _NOT_ the top level call.
    ///
    /// Corresponds to [Inspector::call_end] and [Inspector::create_end] but also invoked after
    /// selfdestruct.
    exit_fn: Option<JsObject>,
    /// Executed before each instruction is executed.
    step_fn: Option<JsObject>,
    /// Keeps track of the current call stack.
    call_stack: Vec<CallStackItem>,
    /// Marker to track whether the precompiles have been registered.
    precompiles_registered: bool,
}

impl JsInspector {
    /// Creates a new inspector from a javascript code snipped that evaluates to an object with the
    /// expected fields and a config object.
    ///
    /// The object must have the following fields:
    ///  - `result`: a function that will be called when the result is requested.
    ///  - `fault`: a function that will be called when the transaction fails.
    ///
    /// Optional functions are invoked during inspection:
    /// - `setup`: a function that will be called before the inspection starts.
    /// - `enter`: a function that will be called when the execution enters a new call.
    /// - `exit`: a function that will be called when the execution exits a call.
    /// - `step`: a function that will be called when the execution steps to the next instruction.
    ///
    /// This also accepts a sender half of a channel to communicate with the database service so the
    /// DB can be queried from inside the inspector.
    pub fn new(code: String, config: serde_json::Value) -> Result<Self, JsInspectorError> {
        Self::with_transaction_context(code, config, Default::default())
    }

    /// Creates a new inspector from a javascript code snippet. See also [Self::new].
    ///
    /// This also accepts a [TransactionContext] that gives the JS code access to some contextual
    /// transaction infos.
    pub fn with_transaction_context(
        code: String,
        config: serde_json::Value,
        transaction_context: TransactionContext,
    ) -> Result<Self, JsInspectorError> {
        // Instantiate the execution context
        let mut ctx = Context::default();

        // Apply the default runtime limits
        // This is a safe guard to prevent infinite loops
        ctx.runtime_limits_mut().set_loop_iteration_limit(LOOP_ITERATION_LIMIT);
        ctx.runtime_limits_mut().set_recursion_limit(RECURSION_LIMIT);

        register_builtins(&mut ctx)?;

        // evaluate the code
        let code = format!("({})", code);
        let obj =
            ctx.eval(Source::from_bytes(code.as_bytes())).map_err(JsInspectorError::EvalCode)?;

        let obj = obj.as_object().cloned().ok_or(JsInspectorError::ExpectedJsObject)?;

        // ensure all the fields are callables, if present

        let result_fn = obj
            .get(js_string!("result"), &mut ctx)?
            .as_object()
            .cloned()
            .ok_or(JsInspectorError::ResultFunctionMissing)?;
        if !result_fn.is_callable() {
            return Err(JsInspectorError::ResultFunctionMissing);
        }

        let fault_fn = obj
            .get(js_string!("fault"), &mut ctx)?
            .as_object()
            .cloned()
            .ok_or(JsInspectorError::FaultFunctionMissing)?;
        if !fault_fn.is_callable() {
            return Err(JsInspectorError::FaultFunctionMissing);
        }

        let enter_fn = obj
            .get(js_string!("enter"), &mut ctx)?
            .as_object()
            .cloned()
            .filter(|o| o.is_callable());
        let exit_fn =
            obj.get(js_string!("exit"), &mut ctx)?.as_object().cloned().filter(|o| o.is_callable());
        let step_fn =
            obj.get(js_string!("step"), &mut ctx)?.as_object().cloned().filter(|o| o.is_callable());

        let _js_config_value =
            JsValue::from_json(&config, &mut ctx).map_err(JsInspectorError::InvalidJsonConfig)?;

        if let Some(setup_fn) = obj.get(js_string!("setup"), &mut ctx)?.as_object() {
            if !setup_fn.is_callable() {
                return Err(JsInspectorError::SetupFunctionNotCallable);
            }

            // call setup()
            setup_fn
                .call(&(obj.clone().into()), &[_js_config_value.clone()], &mut ctx)
                .map_err(JsInspectorError::SetupCallFailed)?;
        }

        Ok(Self {
            ctx,
            _js_config_value,
            config,
            obj,
            transaction_context,
            result_fn,
            fault_fn,
            enter_fn,
            exit_fn,
            step_fn,
            call_stack: Default::default(),
            precompiles_registered: false,
        })
    }

    /// Returns the config object.
    pub const fn config(&self) -> &serde_json::Value {
        &self.config
    }

    /// Returns the transaction context.
    pub const fn transaction_context(&self) -> &TransactionContext {
        &self.transaction_context
    }

    /// Sets the transaction context.
    pub fn set_transaction_context(&mut self, transaction_context: TransactionContext) {
        self.transaction_context = transaction_context;
    }

    /// Applies the runtime limits to the JS context.
    ///
    /// By default
    pub fn set_runtime_limits(&mut self, limits: RuntimeLimits) {
        self.ctx.set_runtime_limits(limits);
    }

    /// Calls the result function and returns the result as [serde_json::Value].
    ///
    /// Note: This is supposed to be called after the inspection has finished.
    pub fn json_result<DB>(
        &mut self,
        res: ResultAndState<impl HaltReasonTrait>,
        tx: &impl Transaction,
        block: &impl Block,
        db: &DB,
    ) -> Result<serde_json::Value, JsInspectorError>
    where
        DB: DatabaseRef,
        <DB as DatabaseRef>::Error: core::fmt::Display,
    {
        let result = self.result(res, tx, block, db)?;
        Ok(to_serde_value(result, &mut self.ctx)?)
    }

    /// Calls the result function and returns the result.
    pub fn result<TX, DB>(
        &mut self,
        res: ResultAndState<impl HaltReasonTrait>,
        tx: &TX,
        block: &impl Block,
        db: &DB,
    ) -> Result<JsValue, JsInspectorError>
    where
        TX: Transaction,
        DB: DatabaseRef,
        <DB as DatabaseRef>::Error: core::fmt::Display,
    {
        let ResultAndState { result, state } = res;
        let (db, _db_guard) = EvmDbRef::new(&state, db);

        let gas_used = result.gas_used();
        let mut to = None;
        let mut output_bytes = None;
        let mut error = None;
        match result {
            ExecutionResult::Success { output, .. } => match output {
                Output::Call(out) => {
                    output_bytes = Some(out);
                }
                Output::Create(out, addr) => {
                    to = addr;
                    output_bytes = Some(out);
                }
            },
            ExecutionResult::Revert { output, .. } => {
                error = Some("execution reverted".to_string());
                output_bytes = Some(output);
            }
            ExecutionResult::Halt { reason, .. } => {
                error = Some(format!("execution halted: {:?}", reason));
            }
        };

        if let TransactTo::Call(target) = tx.kind() {
            to = Some(target);
        }

        let ctx = JsEvmContext {
            r#type: match tx.kind() {
                TransactTo::Call(_) => "CALL",
                TransactTo::Create => "CREATE",
            }
            .to_string(),
            from: tx.common_fields().caller(),
            to,
            input: tx.common_fields().input().clone(),
            gas: tx.common_fields().gas_limit(),
            gas_used,
            gas_price: tx.effective_gas_price(*block.basefee()).try_into().unwrap_or(u64::MAX),
            value: tx.common_fields().value(),
            block: block.number().try_into().unwrap_or(u64::MAX),
            coinbase: *block.beneficiary(),
            output: output_bytes.unwrap_or_default(),
            time: block.timestamp().to_string(),
            intrinsic_gas: 0,
            transaction_ctx: self.transaction_context,
            error,
        };
        let ctx = ctx.into_js_object(&mut self.ctx)?;
        let db = db.into_js_object(&mut self.ctx)?;
        Ok(self.result_fn.call(
            &(self.obj.clone().into()),
            &[ctx.into(), db.into()],
            &mut self.ctx,
        )?)
    }

    fn try_fault(&mut self, step: StepLog, db: EvmDbRef) -> JsResult<()> {
        let step = step.into_js_object(&mut self.ctx)?;
        let db = db.into_js_object(&mut self.ctx)?;
        self.fault_fn.call(&(self.obj.clone().into()), &[step.into(), db.into()], &mut self.ctx)?;
        Ok(())
    }

    fn try_step(&mut self, step: StepLog, db: EvmDbRef) -> JsResult<()> {
        if let Some(step_fn) = &self.step_fn {
            let step = step.into_js_object(&mut self.ctx)?;
            let db = db.into_js_object(&mut self.ctx)?;
            step_fn.call(&(self.obj.clone().into()), &[step.into(), db.into()], &mut self.ctx)?;
        }
        Ok(())
    }

    fn try_enter(&mut self, frame: CallFrame) -> JsResult<()> {
        if let Some(enter_fn) = &self.enter_fn {
            let frame = frame.into_js_object(&mut self.ctx)?;
            enter_fn.call(&(self.obj.clone().into()), &[frame.into()], &mut self.ctx)?;
        }
        Ok(())
    }

    fn try_exit(&mut self, frame: FrameResult) -> JsResult<()> {
        if let Some(exit_fn) = &self.exit_fn {
            let frame = frame.into_js_object(&mut self.ctx)?;
            exit_fn.call(&(self.obj.clone().into()), &[frame.into()], &mut self.ctx)?;
        }
        Ok(())
    }

    /// Returns the currently active call
    ///
    /// Panics: if there's no call yet
    #[track_caller]
    fn active_call(&self) -> &CallStackItem {
        self.call_stack.last().expect("call stack is empty")
    }

    #[inline]
    fn pop_call(&mut self) {
        self.call_stack.pop();
    }

    /// Returns true whether the active call is the root call.
    #[inline]
    fn is_root_call_active(&self) -> bool {
        self.call_stack.len() == 1
    }

    /// Returns true if there's an enter function and the active call is not the root call.
    #[inline]
    fn can_call_enter(&self) -> bool {
        self.enter_fn.is_some() && !self.is_root_call_active()
    }

    /// Returns true if there's an exit function and the active call is not the root call.
    #[inline]
    fn can_call_exit(&mut self) -> bool {
        self.enter_fn.is_some() && !self.is_root_call_active()
    }

    /// Pushes a new call to the stack
    fn push_call(
        &mut self,
        contract: Address,
        input: Bytes,
        value: U256,
        kind: CallKind,
        caller: Address,
        gas_limit: u64,
    ) -> &CallStackItem {
        let call = CallStackItem {
            contract: Contract { caller, contract, value, input },
            kind,
            gas_limit,
        };
        self.call_stack.push(call);
        self.active_call()
    }

    /// Registers the precompiles in the JS context
    fn register_precompiles<CTX: JournalGetter>(&mut self, context: &mut CTX) {
        if !self.precompiles_registered {
            return;
        }
        let precompiles = PrecompileList(context.journal().precompile_addresses().clone());

        let _ = precompiles.register_callable(&mut self.ctx);

        self.precompiles_registered = true
    }
}

impl<CTX> Inspector<CTX, EthInterpreter> for JsInspector
where
<<<<<<< HEAD
    CTX: JournalGetter + JournalExtGetter + DatabaseGetter<Database: Database + DatabaseRef>,
=======
    DB: Database + DatabaseRef,
    <DB as DatabaseRef>::Error: core::fmt::Display,
>>>>>>> f7e6249e
{
    fn step(&mut self, interp: &mut Interpreter<EthInterpreter>, context: &mut CTX) {
        if self.step_fn.is_none() {
            return;
        }

        let (db, _db_guard) = EvmDbRef::new(context.journal_ext().evm_state(), context.db_ref());

        let (stack, _stack_guard) = StackRef::new(&interp.stack);
        let evm_memory = interp.memory.borrow();
        let (memory, _memory_guard) = MemoryRef::new(&evm_memory);
        let step = StepLog {
            stack,
            op: interp.bytecode.opcode().into(),
            memory,
            pc: interp.bytecode.pc() as u64,
            gas_remaining: interp.control.gas().remaining(),
            cost: interp.control.gas().spent(),
            depth: context.journal_ref().depth() as u64,
            refund: interp.control.gas().refunded() as u64,
            error: None,
            contract: self.active_call().contract.clone(),
        };

        if self.try_step(step, db).is_err() {
            interp.control.set_instruction_result(InstructionResult::Revert);
        }
    }

    fn step_end(&mut self, interp: &mut Interpreter<EthInterpreter>, context: &mut CTX) {
        if self.step_fn.is_none() {
            return;
        }

        if interp.control.instruction_result().is_revert() {
            let (db, _db_guard) =
                EvmDbRef::new(context.journal_ext().evm_state(), context.db_ref());

            let (stack, _stack_guard) = StackRef::new(&interp.stack);
            let mem = interp.memory.borrow();
            let (memory, _memory_guard) = MemoryRef::new(&mem);
            let step = StepLog {
                stack,
                op: interp.bytecode.opcode().into(),
                memory,
                pc: interp.bytecode.pc() as u64,
                gas_remaining: interp.control.gas().remaining(),
                cost: interp.control.gas().spent(),
                depth: context.journal_ref().depth() as u64,
                refund: interp.control.gas().refunded() as u64,
                error: Some(format!("{:?}", interp.control.instruction_result())),
                contract: self.active_call().contract.clone(),
            };

            let _ = self.try_fault(step, db);
        }
    }

    fn log(&mut self, _interp: &mut Interpreter<EthInterpreter>, _context: &mut CTX, _log: &Log) {}

    fn call(&mut self, context: &mut CTX, inputs: &mut CallInputs) -> Option<CallOutcome> {
        self.register_precompiles(context);

        // determine contract address based on the call scheme
        let contract = match inputs.scheme {
            CallScheme::DelegateCall | CallScheme::CallCode => inputs.target_address,
            _ => inputs.bytecode_address,
        };

        let value = inputs.transfer_value().unwrap_or_default();
        self.push_call(
            contract,
            inputs.input.clone(),
            value,
            inputs.scheme.into(),
            inputs.caller,
            inputs.gas_limit,
        );

        if self.can_call_enter() {
            let call = self.active_call();
            let frame = CallFrame {
                contract: call.contract.clone(),
                kind: call.kind,
                gas: inputs.gas_limit,
            };
            if let Err(err) = self.try_enter(frame) {
                return Some(CallOutcome::new(
                    js_error_to_revert(err),
                    inputs.return_memory_offset.clone(),
                ));
            }
        }

        None
    }

    fn call_end(&mut self, _context: &mut CTX, _inputs: &CallInputs, outcome: &mut CallOutcome) {
        if self.can_call_exit() {
            let frame_result = FrameResult {
                gas_used: outcome.result.gas.spent(),
                output: outcome.result.output.clone(),
                error: None,
            };
            if let Err(err) = self.try_exit(frame_result) {
                outcome.result = js_error_to_revert(err);
            }
        }

        self.pop_call();
    }

    fn create(&mut self, context: &mut CTX, inputs: &mut CreateInputs) -> Option<CreateOutcome> {
        self.register_precompiles(context);

        let nonce = context.journal().load_account(inputs.caller).unwrap().info.nonce;
        let contract = inputs.created_address(nonce);
        self.push_call(
            contract,
            inputs.init_code.clone(),
            inputs.value,
            inputs.scheme.into(),
            inputs.caller,
            inputs.gas_limit,
        );

        if self.can_call_enter() {
            let call = self.active_call();
            let frame =
                CallFrame { contract: call.contract.clone(), kind: call.kind, gas: call.gas_limit };
            if let Err(err) = self.try_enter(frame) {
                return Some(CreateOutcome::new(js_error_to_revert(err), None));
            }
        }

        None
    }

    fn create_end(
        &mut self,
        _context: &mut CTX,
        _inputs: &CreateInputs,
        outcome: &mut CreateOutcome,
    ) {
        if self.can_call_exit() {
            let frame_result = FrameResult {
                gas_used: outcome.result.gas.spent(),
                output: outcome.result.output.clone(),
                error: None,
            };
            if let Err(err) = self.try_exit(frame_result) {
                outcome.result = js_error_to_revert(err);
            }
        }

        self.pop_call();
    }

    fn selfdestruct(&mut self, _contract: Address, _target: Address, _value: U256) {
        // This is exempt from the root call constraint, because selfdestruct is treated as a
        // new scope that is entered and immediately exited.
        if self.enter_fn.is_some() {
            let call = self.active_call();
            let frame =
                CallFrame { contract: call.contract.clone(), kind: call.kind, gas: call.gas_limit };
            let _ = self.try_enter(frame);
        }

        // exit with empty frame result ref <https://github.com/ethereum/go-ethereum/blob/0004c6b229b787281760b14fb9460ffd9c2496f1/core/vm/instructions.go#L829-L829>
        if self.exit_fn.is_some() {
            let frame_result = FrameResult { gas_used: 0, output: Bytes::new(), error: None };
            let _ = self.try_exit(frame_result);
        }
    }
}

/// Represents an active call
#[derive(Debug)]
struct CallStackItem {
    contract: Contract,
    kind: CallKind,
    gas_limit: u64,
}

/// Error variants that can occur during JavaScript inspection.
#[derive(Debug, thiserror::Error)]
pub enum JsInspectorError {
    /// Error originating from a JavaScript operation.
    #[error(transparent)]
    JsError(#[from] JsError),

    /// Failure during the evaluation of JavaScript code.
    #[error("failed to evaluate JS code: {0}")]
    EvalCode(JsError),

    /// The evaluated code is not a JavaScript object.
    #[error("the evaluated code is not a JS object")]
    ExpectedJsObject,

    /// The trace object must expose a function named `result()`.
    #[error("trace object must expose a function result()")]
    ResultFunctionMissing,

    /// The trace object must expose a function named `fault()`.
    #[error("trace object must expose a function fault()")]
    FaultFunctionMissing,

    /// The setup object must be a callable function.
    #[error("setup object must be a function")]
    SetupFunctionNotCallable,

    /// Failure during the invocation of the `setup()` function.
    #[error("failed to call setup(): {0}")]
    SetupCallFailed(JsError),

    /// Invalid JSON configuration encountered.
    #[error("invalid JSON config: {0}")]
    InvalidJsonConfig(JsError),
}

/// Converts a JavaScript error into a [InstructionResult::Revert] [InterpreterResult].
#[inline]
fn js_error_to_revert(err: JsError) -> InterpreterResult {
    InterpreterResult {
        result: InstructionResult::Revert,
        output: err.to_string().into(),
        gas: Gas::new(0),
    }
}

#[cfg(test)]
mod tests {
    use super::*;

    use alloy_primitives::{hex, Address};
    use revm::{
        context::TxEnv,
        context_interface::{BlockGetter, TransactionGetter},
        database_interface::EmptyDB,
        specification::hardfork::SpecId,
        state::{AccountInfo, Bytecode},
        EvmExec,
    };
    use revm_database::CacheDB;
    use revm_inspector::{inspector_handler, InspectorContext, InspectorMainEvm};
    use serde_json::json;

    #[test]
    fn test_loop_iteration_limit() {
        let mut context = Context::default();
        context.runtime_limits_mut().set_loop_iteration_limit(LOOP_ITERATION_LIMIT);

        let code = "let i = 0; while (i++ < 69) {}";
        let result = context.eval(Source::from_bytes(code));
        assert!(result.is_ok());

        let code = "while (true) {}";
        let result = context.eval(Source::from_bytes(code));
        assert!(result.is_err());
    }

    #[test]
    fn test_fault_fn_not_callable() {
        let code = r#"
            {
                result: function() {},
                fault: {},
            }
        "#;
        let config = serde_json::Value::Null;
        let result = JsInspector::new(code.to_string(), config);
        assert!(matches!(result, Err(JsInspectorError::FaultFunctionMissing)));
    }

    // Helper function to run a trace and return the result
    fn run_trace(code: &str, contract: Option<Bytes>, success: bool) -> serde_json::Value {
        let addr = Address::repeat_byte(0x01);
        let mut db = CacheDB::new(EmptyDB::default());

        // Insert the caller
        db.insert_account_info(
            Address::ZERO,
            AccountInfo { balance: U256::from(1e18), ..Default::default() },
        );
        // Insert the contract
        db.insert_account_info(
            addr,
            AccountInfo {
                code: Some(Bytecode::new_legacy(
                    /* PUSH1 1, PUSH1 1, STOP */
                    contract.unwrap_or_else(|| hex!("6001600100").into()),
                )),
                ..Default::default()
            },
        );

        let mut insp = JsInspector::new(code.to_string(), serde_json::Value::Null).unwrap();

        let mut context = revm::Context::default()
            .modify_cfg_chained(|cfg| cfg.spec = SpecId::CANCUN)
            .with_db(db)
            .with_tx(TxEnv {
                gas_price: U256::from(1024),
                gas_limit: 1_000_000,
                transact_to: TransactTo::Call(addr),
                ..Default::default()
            });

        let ctx = InspectorContext::new(&mut context, &mut insp);
        let mut evm = InspectorMainEvm::new(ctx, inspector_handler());
        let res = evm.exec().expect("pass without error");

        assert_eq!(res.result.is_success(), success);
        insp.json_result(res, context.tx(), context.block(), context.db_ref()).unwrap()
    }

    #[test]
    fn test_general_counting() {
        let code = r#"{
            count: 0,
            step: function() { this.count += 1; },
            fault: function() {},
            result: function() { return this.count; }
        }"#;
        let res = run_trace(code, None, true);
        assert_eq!(res.as_u64().unwrap(), 3);
    }

    #[test]
    fn test_memory_access() {
        let code = r#"{
            depths: [],
            step: function(log) { this.depths.push(log.memory.slice(-1,-2)); },
            fault: function() {},
            result: function() { return this.depths; }
        }"#;
        let res = run_trace(code, None, false);
        assert_eq!(res.as_array().unwrap().len(), 0);
    }

    #[test]
    fn test_stack_peek() {
        let code = r#"{
            depths: [],
            step: function(log) { this.depths.push(log.stack.peek(-1)); },
            fault: function() {},
            result: function() { return this.depths; }
        }"#;
        let res = run_trace(code, None, false);
        assert_eq!(res.as_array().unwrap().len(), 0);
    }

    #[test]
    fn test_memory_get_uint() {
        let code = r#"{
            depths: [],
            step: function(log, db) { this.depths.push(log.memory.getUint(-64)); },
            fault: function() {},
            result: function() { return this.depths; }
        }"#;
        let res = run_trace(code, None, false);
        assert_eq!(res.as_array().unwrap().len(), 0);
    }

    #[test]
    fn test_stack_depth() {
        let code = r#"{
            depths: [],
            step: function(log) { this.depths.push(log.stack.length()); },
            fault: function() {},
            result: function() { return this.depths; }
        }"#;
        let res = run_trace(code, None, true);
        assert_eq!(res, json!([0, 1, 2]));
    }

    #[test]
    fn test_memory_length() {
        let code = r#"{
            lengths: [],
            step: function(log) { this.lengths.push(log.memory.length()); },
            fault: function() {},
            result: function() { return this.lengths; }
        }"#;
        let res = run_trace(code, None, true);
        assert_eq!(res, json!([0, 0, 0]));
    }

    #[test]
    fn test_opcode_to_string() {
        let code = r#"{
             opcodes: [],
             step: function(log) { this.opcodes.push(log.op.toString()); },
             fault: function() {},
             result: function() { return this.opcodes; }
         }"#;
        let res = run_trace(code, None, true);
        assert_eq!(res, json!(["PUSH1", "PUSH1", "STOP"]));
    }

    #[test]
    fn test_gas_used() {
        let code = r#"{
            depths: [],
            step: function() {},
            fault: function() {},
            result: function(ctx) { return ctx.gasPrice+'.'+ctx.gasUsed; }
        }"#;
        let res = run_trace(code, None, true);
        assert_eq!(res.as_str().unwrap(), "1024.21006");
    }

    #[test]
    fn test_to_word() {
        let code = r#"{
            res: null,
            step: function(log) {},
            fault: function() {},
            result: function() { return toWord('0xffaa') }
        }"#;
        let res = run_trace(code, None, true);
        assert_eq!(
            res,
            json!({
                "0": 0, "1": 0, "2": 0, "3": 0, "4": 0, "5": 0, "6": 0, "7": 0, "8": 0,
                "9": 0, "10": 0, "11": 0, "12": 0, "13": 0, "14": 0, "15": 0, "16": 0,
                "17": 0, "18": 0, "19": 0, "20": 0, "21": 0, "22": 0, "23": 0, "24": 0,
                "25": 0, "26": 0, "27": 0, "28": 0, "29": 0, "30": 255, "31": 170,
            })
        );
    }

    #[test]
    fn test_to_address() {
        let code = r#"{
            res: null,
            step: function(log) { var address = log.contract.getAddress(); this.res = toAddress(address); },
            fault: function() {},
            result: function() { return toHex(this.res) }
        }"#;
        let res = run_trace(code, None, true);
        assert_eq!(res.as_str().unwrap(), "0x0101010101010101010101010101010101010101");
    }

    #[test]
    fn test_to_address_string() {
        let code = r#"{
            res: null,
            step: function(log) { var address = '0x0000000000000000000000000000000000000000'; this.res = toAddress(address); },
            fault: function() {},
            result: function() { return this.res }
        }"#;
        let res = run_trace(code, None, true);
        assert_eq!(res.as_object().unwrap().values().map(|v| v.as_u64().unwrap()).sum::<u64>(), 0);
    }

    #[test]
    fn test_memory_slice() {
        let code = r#"{
            res: [],
            step: function(log) {
                var op = log.op.toString();
                if (op === 'MSTORE8' || op === 'STOP') {
                    this.res.push(log.memory.slice(0, 2))
                }
            },
            fault: function() {},
            result: function() { return this.res }
        }"#;
        let contract = hex!("60ff60005300"); // PUSH1, 0xff, PUSH1, 0x00, MSTORE8, STOP
        let res = run_trace(code, Some(contract.into()), false);
        assert_eq!(res, json!([]));
    }

    #[test]
    fn test_memory_limit() {
        let code = r#"{
            res: [],
            step: function(log) { if (log.op.toString() === 'STOP') { this.res.push(log.memory.slice(5, 1025 * 1024)) } },
            fault: function() {},
            result: function() { return this.res }
        }"#;
        let res = run_trace(code, None, false);
        assert_eq!(res, json!([]));
    }

    #[test]
    fn test_coinbase() {
        let code = r#"{
            lengths: [],
            step: function(log) { },
            fault: function() {},
            result: function(ctx) { var coinbase = ctx.coinbase; return toAddress(coinbase); }
        }"#;
        let res = run_trace(code, None, true);
        assert_eq!(res.as_object().unwrap().values().map(|v| v.as_u64().unwrap()).sum::<u64>(), 0);
    }
}<|MERGE_RESOLUTION|>--- conflicted
+++ resolved
@@ -401,12 +401,10 @@
 
 impl<CTX> Inspector<CTX, EthInterpreter> for JsInspector
 where
-<<<<<<< HEAD
     CTX: JournalGetter + JournalExtGetter + DatabaseGetter<Database: Database + DatabaseRef>,
-=======
-    DB: Database + DatabaseRef,
-    <DB as DatabaseRef>::Error: core::fmt::Display,
->>>>>>> f7e6249e
+    //DB: Database + DatabaseRef,
+    //<DB as DatabaseRef>::Error: core::fmt::Display,
+
 {
     fn step(&mut self, interp: &mut Interpreter<EthInterpreter>, context: &mut CTX) {
         if self.step_fn.is_none() {
