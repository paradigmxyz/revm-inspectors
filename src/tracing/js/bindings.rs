--- conflicted
+++ resolved
@@ -770,15 +770,9 @@
         // the guard.
         let db = JsDb(db);
         let js_db = unsafe {
-<<<<<<< HEAD
-            std::mem::transmute::<
-                Box<dyn DatabaseRef<Error = StringError> + '_>,
-                Box<dyn DatabaseRef<Error = StringError> + 'static>,
-=======
             core::mem::transmute::<
                 Box<dyn DatabaseRef<Error = String> + '_>,
                 Box<dyn DatabaseRef<Error = String> + 'static>,
->>>>>>> f7e6249e
             >(Box::new(db))
         };
 
