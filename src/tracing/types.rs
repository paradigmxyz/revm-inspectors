//! Types for representing call trace items.

use crate::tracing::{config::TraceStyle, utils, utils::convert_memory};
use alloc::{
    borrow::Cow,
    boxed::Box,
    collections::VecDeque,
    format,
    string::{String, ToString},
    vec::Vec,
};
pub use alloy_primitives::Log;
use alloy_primitives::{Address, Bytes, FixedBytes, LogData, U256};
use alloy_rpc_types_trace::{
    geth::{CallFrame, CallLogFrame, GethDefaultTracingOptions, StructLog},
    parity::{
        Action, ActionType, CallAction, CallOutput, CallType, CreateAction, CreateOutput,
        CreationMethod, SelfdestructAction, TraceOutput, TransactionTrace,
    },
};
use revm::{
    bytecode::opcode::{self, OpCode},
    interpreter::{CallScheme, CreateScheme, InstructionResult},
};

/// Decoded call data.
#[derive(Clone, Debug, Default, PartialEq, Eq)]
#[cfg_attr(feature = "serde", derive(serde::Serialize, serde::Deserialize))]
pub struct DecodedCallData {
    /// The function signature.
    pub signature: String,
    /// The function arguments.
    pub args: Vec<String>,
}

/// Additional decoded data enhancing the [CallTrace].
#[derive(Clone, Debug, Default, PartialEq, Eq)]
#[cfg_attr(feature = "serde", derive(serde::Serialize, serde::Deserialize))]
pub struct DecodedCallTrace {
    /// Optional decoded label for the call.
    pub label: Option<String>,
    /// Optional decoded return data.
    pub return_data: Option<String>,
    /// Optional decoded call data.
    pub call_data: Option<DecodedCallData>,
}

/// A trace of a call with optional decoded data.
#[derive(Clone, Debug, Default, PartialEq, Eq)]
#[cfg_attr(feature = "serde", derive(serde::Serialize, serde::Deserialize))]
pub struct CallTrace {
    /// The depth of the call.
    pub depth: usize,
    /// Whether the call was successful.
    pub success: bool,
    /// The caller address.
    pub caller: Address,
    /// The target address of this call.
    ///
    /// This is:
    /// - [`CallKind::Call`] and alike: the callee, the address of the contract being called
    /// - [`CallKind::Create`] and alike: the address of the created contract
    pub address: Address,
    /// Whether this is a call to a precompile.
    ///
    /// Note: This is optional because not all tracers make use of this.
    pub maybe_precompile: Option<bool>,
    /// The address of the selfdestructed contract.
    pub selfdestruct_address: Option<Address>,
    /// Holds the target for the selfdestruct refund target.
    ///
    /// This is only `Some` if a selfdestruct was executed and the call is executed before the
    /// Cancun hardfork.
    ///
    /// See [`is_selfdestruct`](Self::is_selfdestruct) for more information.
    pub selfdestruct_refund_target: Option<Address>,
    /// The value transferred on a selfdestruct.
    ///
    /// This is only `Some` if a selfdestruct was executed and the call is executed before the
    /// Cancun hardfork.
    ///
    /// See [`is_selfdestruct`](Self::is_selfdestruct) for more information.
    pub selfdestruct_transferred_value: Option<U256>,
    /// The kind of call.
    pub kind: CallKind,
    /// The value transferred in the call.
    pub value: U256,
    /// The calldata/input, or the init code for contract creations.
    pub data: Bytes,
    /// The return data, or the runtime bytecode of the created contract.
    pub output: Bytes,
    /// The total gas cost of the call.
    pub gas_used: u64,
    /// The gas limit of the call.
    pub gas_limit: u64,
    /// The final status of the call.
    pub status: Option<InstructionResult>,
    /// Opcode-level execution steps.
    pub steps: Vec<CallTraceStep>,
    /// Optional complementary decoded call data.
    pub decoded: Option<Box<DecodedCallTrace>>,
}

impl CallTrace {
    /// Returns true if the status code is an error or revert, See [InstructionResult::Revert]
    #[inline]
    pub const fn is_error(&self) -> bool {
        let Some(status) = self.status else {
            return false;
        };
        !status.is_ok()
    }

    /// Returns true if the status code is a revert.
    #[inline]
    pub fn is_revert(&self) -> bool {
        self.status.is_some_and(|status| status == InstructionResult::Revert)
    }

    /// Returns `true` if this trace was a selfdestruct.
    ///
    /// See also `TracingInspector::selfdestruct`.
    ///
    /// We can't rely entirely on [`Self::status`] being [`InstructionResult::SelfDestruct`]
    /// because there's an edge case where a new created contract (CREATE) is immediately
    /// selfdestructed.
    ///
    /// We also can't rely entirely on `selfdestruct_refund_target` being `Some` as the
    /// `selfdestruct` inspector function will not be called after the Cancun hardfork.
    #[inline]
    pub const fn is_selfdestruct(&self) -> bool {
        matches!(self.status, Some(InstructionResult::SelfDestruct))
            || self.selfdestruct_refund_target.is_some()
    }

    /// Returns the error message if it is an erroneous result.
    pub(crate) fn as_error_msg(&self, kind: TraceStyle) -> Option<String> {
        self.status.and_then(|status| utils::fmt_error_msg(status, kind))
    }

    /// Gets the decoded call trace.
    ///
    /// Initializes with the default value if not yet set.
    pub fn decoded(&mut self) -> &mut DecodedCallTrace {
        self.decoded.get_or_insert_with(Default::default)
    }

    pub(crate) fn decoded_label<'a>(&'a self, fallback: &'a str) -> &'a str {
        self.decoded.as_ref().and_then(|d| d.label.as_deref()).unwrap_or(fallback)
    }

    pub(crate) fn decoded_call_data(&self) -> Option<&DecodedCallData> {
        self.decoded.as_ref()?.call_data.as_ref()
    }

    pub(crate) fn decoded_return_data(&self) -> Option<&str> {
        self.decoded.as_ref()?.return_data.as_deref()
    }
}

/// Additional decoded data enhancing the [CallLog].
#[derive(Clone, Debug, Default, PartialEq, Eq)]
#[cfg_attr(feature = "serde", derive(serde::Serialize, serde::Deserialize))]
pub struct DecodedCallLog {
    /// The decoded event name.
    pub name: Option<String>,
    /// The decoded log parameters, a vector of the parameter name (e.g. foo) and the parameter
    /// value (e.g. 0x9d3...45ca).
    pub params: Option<Vec<(String, String)>>,
}

/// A log with optional decoded data.
#[derive(Clone, Debug, Default, PartialEq, Eq)]
#[cfg_attr(feature = "serde", derive(serde::Serialize, serde::Deserialize))]
pub struct CallLog {
    /// The raw log data.
    pub raw_log: LogData,
    /// Optional complementary decoded log data.
    pub decoded: Option<Box<DecodedCallLog>>,
    /// The position of the log relative to subcalls within the same trace.
    pub position: u64,
}

impl From<Log> for CallLog {
    /// Converts a [`Log`] into a [`CallLog`].
    fn from(log: Log) -> Self {
        Self { position: Default::default(), raw_log: log.data, decoded: None }
    }
}

impl CallLog {
    /// Sets the position of the log.
    #[inline]
    pub fn with_position(mut self, position: u64) -> Self {
        self.position = position;
        self
    }

    /// Gets the decoded call log.
    ///
    /// Initializes with the default value if not yet set.
    pub fn decoded(&mut self) -> &mut DecodedCallLog {
        self.decoded.get_or_insert_with(Default::default)
    }

    pub(crate) fn decoded_name(&self) -> Option<&str> {
        self.decoded.as_deref()?.name.as_deref()
    }

    pub(crate) fn decoded_params(&self) -> Option<&[(String, String)]> {
        self.decoded.as_deref()?.params.as_deref()
    }
}

/// A node in the arena
#[derive(Clone, Debug, Default, PartialEq, Eq)]
#[cfg_attr(feature = "serde", derive(serde::Serialize, serde::Deserialize))]
pub struct CallTraceNode {
    /// Parent node index in the arena
    pub parent: Option<usize>,
    /// Children node indexes in the arena
    pub children: Vec<usize>,
    /// This node's index in the arena
    pub idx: usize,
    /// The call trace
    pub trace: CallTrace,
    /// Recorded logs, if enabled
    pub logs: Vec<CallLog>,
    /// Ordering of child calls and logs
    pub ordering: Vec<TraceMemberOrder>,
}

impl CallTraceNode {
    /// Returns the call context's execution address
    ///
    /// See `Inspector::call` impl of [TracingInspector](crate::tracing::TracingInspector)
    pub const fn execution_address(&self) -> Address {
        if self.trace.kind.is_delegate() {
            self.trace.caller
        } else {
            self.trace.address
        }
    }

    /// Pushes all steps onto the stack in reverse order
    /// so that the first step is on top of the stack
    pub(crate) fn push_steps_on_stack<'a>(
        &'a self,
        stack: &mut VecDeque<CallTraceStepStackItem<'a>>,
    ) {
        let initial_len = stack.len();

        // First, extend the stack with all steps in reverse order
        stack.extend(self.trace.steps.iter().rev().map(|step| CallTraceStepStackItem {
            trace_node: self,
            step,
            call_child_id: None,
        }));

        // Then, iterate over the inserted range in reverse to set call_child_id values
        // Since we inserted in reverse order, we need to process from the end to maintain
        // the correct child_id assignment order
        let mut child_id = 0;
        for i in (initial_len..stack.len()).rev() {
            let item = &mut stack[i];

            // If the opcode is a call, set the child trace id
            if item.step.is_calllike_op() {
                // The opcode of this step is a call but it's possible that this step resulted
                // in a revert or out of gas error in which case there's no actual child call executed and recorded: <https://github.com/paradigmxyz/reth/issues/3915>
                if let Some(call_id) = self.children.get(child_id).copied() {
                    item.call_child_id = Some(call_id);
                    child_id += 1;
                }
            }
        }
    }

    /// Returns true if this is a call to a precompile
    #[inline]
    pub fn is_precompile(&self) -> bool {
        self.trace.maybe_precompile.unwrap_or(false)
    }

    /// Returns the kind of call the trace belongs to
    #[inline]
    pub const fn kind(&self) -> CallKind {
        self.trace.kind
    }

    /// Returns the status of the call
    #[inline]
    pub const fn status(&self) -> Option<InstructionResult> {
        self.trace.status
    }

    /// Returns the call context's 4 byte selector
    pub fn selector(&self) -> Option<FixedBytes<4>> {
        (self.trace.data.len() >= 4).then(|| FixedBytes::from_slice(&self.trace.data[..4]))
    }

    /// Returns `true` if this trace was a selfdestruct.
    ///
    /// See [`CallTrace::is_selfdestruct`] for more details.
    #[inline]
    pub const fn is_selfdestruct(&self) -> bool {
        self.trace.is_selfdestruct()
    }

    /// Converts this node into a parity `TransactionTrace`
    pub fn parity_transaction_trace(&self, trace_address: Vec<usize>) -> TransactionTrace {
        let action = self.parity_action();
        let result = if self.trace.is_error() && !self.trace.is_revert() {
            // if the trace is a selfdestruct or an error that is not a revert, the result is None
            None
        } else {
            Some(self.parity_trace_output())
        };
        let error = self.trace.as_error_msg(TraceStyle::Parity);
        TransactionTrace { action, error, result, trace_address, subtraces: self.children.len() }
    }

    /// Returns the `Output` for a parity trace
    pub fn parity_trace_output(&self) -> TraceOutput {
        match self.kind() {
            CallKind::Call
            | CallKind::StaticCall
            | CallKind::CallCode
            | CallKind::DelegateCall
            | CallKind::AuthCall => TraceOutput::Call(CallOutput {
                gas_used: self.trace.gas_used,
                output: self.trace.output.clone(),
            }),
            CallKind::Create | CallKind::Create2 => TraceOutput::Create(CreateOutput {
                gas_used: self.trace.gas_used,
                code: self.trace.output.clone(),
                address: self.trace.address,
            }),
        }
    }

    /// If the trace is a selfdestruct, returns the `Action` for a parity trace.
    pub fn parity_selfdestruct_action(&self) -> Option<Action> {
        self.is_selfdestruct().then(|| {
            Action::Selfdestruct(SelfdestructAction {
                address: self.trace.selfdestruct_address.unwrap_or_default(),
                refund_address: self.trace.selfdestruct_refund_target.unwrap_or_default(),
                balance: self.trace.selfdestruct_transferred_value.unwrap_or_default(),
            })
        })
    }

    /// If the trace is a selfdestruct, returns the `CallFrame` for a geth call trace
    pub fn geth_selfdestruct_call_trace(&self) -> Option<CallFrame> {
        self.is_selfdestruct().then(|| CallFrame {
            typ: "SELFDESTRUCT".to_string(),
            from: self.trace.selfdestruct_address.unwrap_or_default(),
            to: self.trace.selfdestruct_refund_target,
            value: self.trace.selfdestruct_transferred_value,
            ..Default::default()
        })
    }

    /// If the trace is a selfdestruct, returns the `TransactionTrace` for a parity trace.
    pub fn parity_selfdestruct_trace(&self, trace_address: Vec<usize>) -> Option<TransactionTrace> {
        let trace = self.parity_selfdestruct_action()?;
        Some(TransactionTrace {
            action: trace,
            error: None,
            result: None,
            trace_address,
            subtraces: 0,
        })
    }

    /// Returns the `Action` for a parity trace.
    ///
    /// Caution: This does not include the selfdestruct action, if the trace is a selfdestruct,
    /// since those are handled in addition to the call action.
    pub fn parity_action(&self) -> Action {
        match self.kind() {
            CallKind::Call
            | CallKind::StaticCall
            | CallKind::CallCode
            | CallKind::DelegateCall
            | CallKind::AuthCall => Action::Call(CallAction {
                from: self.trace.caller,
                to: self.trace.address,
                value: self.trace.value,
                gas: self.trace.gas_limit,
                input: self.trace.data.clone(),
                call_type: self.kind().into(),
            }),
            CallKind::Create | CallKind::Create2 => Action::Create(CreateAction {
                from: self.trace.caller,
                value: self.trace.value,
                gas: self.trace.gas_limit,
                init: self.trace.data.clone(),
                creation_method: self.kind().into(),
            }),
        }
    }

    /// Converts this call trace into an _empty_ geth [CallFrame]
    pub fn geth_empty_call_frame(&self, include_logs: bool) -> CallFrame {
        let mut call_frame = CallFrame {
            typ: self.trace.kind.to_string(),
            from: self.trace.caller,
            to: Some(self.trace.address),
            value: Some(self.trace.value),
            gas: U256::from(self.trace.gas_limit),
            gas_used: U256::from(self.trace.gas_used),
            input: self.trace.data.clone(),
            output: (!self.trace.output.is_empty()).then(|| self.trace.output.clone()),
            error: None,
            revert_reason: None,
            calls: Default::default(),
            logs: Default::default(),
        };

        if self.trace.kind.is_static_call() {
            // STATICCALL frames don't have a value
            call_frame.value = None;
        }

        // we need to populate error and revert reason
        if !self.trace.success {
            if self.kind().is_any_create() {
                call_frame.to = None;
            }

            if !self.status().is_some_and(|status| status.is_revert()) {
                call_frame.gas_used = U256::from(self.trace.gas_limit);
                call_frame.output = None;
            }

            call_frame.revert_reason = utils::maybe_revert_reason(self.trace.output.as_ref());

            // Note: regular calltracer uses geth errors, only flatCallTracer uses parity errors: <https://github.com/ethereum/go-ethereum/blob/a9523b6428238a762e1a1e55e46ead47630c3a23/eth/tracers/native/call_flat.go#L226>
            call_frame.error = self.trace.as_error_msg(TraceStyle::Geth);
        }

        #[allow(clippy::needless_update)]
        if include_logs && !self.logs.is_empty() {
            call_frame.logs = self
                .logs
                .iter()
                .map(|log|
                    // TODO: add position after https://github.com/alloy-rs/alloy/pull/2748
                    CallLogFrame {
                    address: Some(self.execution_address()),
                    topics: Some(log.raw_log.topics().to_vec()),
                    data: Some(log.raw_log.data.clone()),
                    position: Some(log.position),
                    ..Default::default()
                })
                .collect();
        }

        call_frame
    }
}

/// A unified representation of a call.
#[derive(Clone, Copy, Debug, Default, PartialEq, Eq)]
#[cfg_attr(feature = "serde", derive(serde::Serialize, serde::Deserialize))]
#[cfg_attr(feature = "serde", serde(rename_all = "UPPERCASE"))]
pub enum CallKind {
    /// Represents a regular call.
    #[default]
    Call,
    /// Represents a static call.
    StaticCall,
    /// Represents a call code operation.
    CallCode,
    /// Represents a delegate call.
    DelegateCall,
    /// Represents an authorized call.
    AuthCall,
    /// Represents a contract creation operation.
    Create,
    /// Represents a contract creation operation using the CREATE2 opcode.
    Create2,
}

impl CallKind {
    /// Returns the string representation of the call kind.
    pub const fn to_str(self) -> &'static str {
        match self {
            Self::Call => "CALL",
            Self::StaticCall => "STATICCALL",
            Self::CallCode => "CALLCODE",
            Self::DelegateCall => "DELEGATECALL",
            Self::AuthCall => "AUTHCALL",
            Self::Create => "CREATE",
            Self::Create2 => "CREATE2",
        }
    }

    /// Returns true if the call is a create
    #[inline]
    pub const fn is_any_create(&self) -> bool {
        matches!(self, Self::Create | Self::Create2)
    }

    /// Returns true if the call is a delegate of some sorts
    #[inline]
    pub const fn is_delegate(&self) -> bool {
        matches!(self, Self::DelegateCall | Self::CallCode)
    }

    /// Returns true if the call is [CallKind::StaticCall].
    #[inline]
    pub const fn is_static_call(&self) -> bool {
        matches!(self, Self::StaticCall)
    }

    /// Returns true if the call is [CallKind::AuthCall].
    #[inline]
    pub const fn is_auth_call(&self) -> bool {
        matches!(self, Self::AuthCall)
    }
}

impl From<CallKind> for CreationMethod {
    fn from(kind: CallKind) -> CreationMethod {
        match kind {
            CallKind::Create => CreationMethod::Create,
            CallKind::Create2 => CreationMethod::Create2,
            _ => CreationMethod::None,
        }
    }
}

impl core::fmt::Display for CallKind {
    fn fmt(&self, f: &mut core::fmt::Formatter<'_>) -> core::fmt::Result {
        f.write_str(self.to_str())
    }
}

impl From<CallScheme> for CallKind {
    fn from(scheme: CallScheme) -> Self {
        match scheme {
            CallScheme::Call => Self::Call,
            CallScheme::StaticCall => Self::StaticCall,
            CallScheme::DelegateCall => Self::DelegateCall,
            CallScheme::CallCode => Self::CallCode,
        }
    }
}

impl From<CreateScheme> for CallKind {
    fn from(create: CreateScheme) -> Self {
        match create {
            CreateScheme::Create => Self::Create,
            CreateScheme::Create2 { .. } => Self::Create2,
            CreateScheme::Custom { .. } => Self::Create,
        }
    }
}

impl From<CallKind> for ActionType {
    fn from(kind: CallKind) -> Self {
        match kind {
            CallKind::Call
            | CallKind::StaticCall
            | CallKind::DelegateCall
            | CallKind::CallCode
            | CallKind::AuthCall => Self::Call,
            CallKind::Create | CallKind::Create2 => Self::Create,
        }
    }
}

impl From<CallKind> for CallType {
    fn from(ty: CallKind) -> Self {
        match ty {
            CallKind::Call => Self::Call,
            CallKind::StaticCall => Self::StaticCall,
            CallKind::CallCode => Self::CallCode,
            CallKind::DelegateCall => Self::DelegateCall,
            CallKind::Create | CallKind::Create2 => Self::None,
            CallKind::AuthCall => Self::AuthCall,
        }
    }
}

pub(crate) struct CallTraceStepStackItem<'a> {
    /// The trace node that contains this step
    pub(crate) trace_node: &'a CallTraceNode,
    /// The step that this stack item represents
    pub(crate) step: &'a CallTraceStep,
    /// The index of the child call in the CallArena if this step's opcode is a call
    pub(crate) call_child_id: Option<usize>,
}

/// Ordering enum for calls, logs and steps
#[derive(Clone, Copy, Debug, PartialEq, Eq)]
#[cfg_attr(feature = "serde", derive(serde::Serialize, serde::Deserialize))]
pub enum TraceMemberOrder {
    /// Contains the index of the corresponding log
    Log(usize),
    /// Contains the index of the corresponding trace node
    Call(usize),
    /// Contains the index of the corresponding step, if those are being traced
    Step(usize),
}

/// Represents a decoded internal function call.
#[derive(Clone, Debug, PartialEq, Eq)]
#[cfg_attr(feature = "serde", derive(serde::Serialize, serde::Deserialize))]
pub struct DecodedInternalCall {
    /// Name of the internal function.
    pub func_name: String,
    /// Input arguments of the internal function.
    pub args: Option<Vec<String>>,
    /// Optional decoded return data.
    pub return_data: Option<Vec<String>>,
}

/// Represents a decoded trace step. Currently two formats are supported.
#[derive(Clone, Debug, PartialEq, Eq)]
#[cfg_attr(feature = "serde", derive(serde::Serialize, serde::Deserialize))]
pub enum DecodedTraceStep {
    /// Decoded internal function call. Displayed similarly to external calls.
    ///
    /// Keeps decoded internal call data and an index of the step where the internal call execution
    /// ends.
    InternalCall(DecodedInternalCall, usize),
    /// Arbitrary line representing the step. Might be used for displaying individual opcodes.
    Line(String),
}

/// Represents a tracked call step during execution
#[derive(Clone, Debug, PartialEq, Eq)]
#[cfg_attr(feature = "serde", derive(serde::Serialize, serde::Deserialize))]
pub struct CallTraceStep {
    // Fields filled in `step`
    /// Call depth
    pub depth: u64,
    /// Program counter before step execution
    pub pc: usize,
    /// Opcode to be executed
    #[cfg_attr(feature = "serde", serde(with = "opcode_serde"))]
    pub op: OpCode,
    /// Current contract address
    pub contract: Address,
    /// Stack before step execution
    pub stack: Option<Vec<U256>>,
    /// The new stack items placed by this step if any
    pub push_stack: Option<Vec<U256>>,
    /// Memory before step execution.
    ///
    /// This will be `None` only if memory capture is disabled.
    pub memory: Option<RecordedMemory>,
    /// Returndata before step execution
    pub returndata: Bytes,
    /// Remaining gas before step execution
    pub gas_remaining: u64,
    /// Gas refund counter before step execution
    pub gas_refund_counter: u64,
    /// Total gas used before step execution
    pub gas_used: u64,
    // Fields filled in `step_end`
    /// Gas cost of step execution
    pub gas_cost: u64,
    /// Change of the contract state after step execution (effect of the SLOAD/SSTORE instructions)
    pub storage_change: Option<StorageChange>,
    /// Final status of the step
    ///
    /// This is set after the step was executed.
    pub status: Option<InstructionResult>,
    /// Immediate bytes of the step
    pub immediate_bytes: Option<Bytes>,
    /// Optional complementary decoded step data.
    pub decoded: Option<Box<DecodedTraceStep>>,
}

// === impl CallTraceStep ===

impl CallTraceStep {
    /// Converts this step into a geth [StructLog]
    ///
    /// This sets memory and stack capture based on the `opts` parameter.
    pub(crate) fn convert_to_geth_struct_log(&self, opts: &GethDefaultTracingOptions) -> StructLog {
        let mut log = StructLog {
            depth: self.depth,
            error: self.as_error(),
            gas: self.gas_remaining,
            gas_cost: self.gas_cost,
<<<<<<< HEAD
            op: Cow::Borrowed(self.op.as_str()),
=======
            #[allow(clippy::useless_conversion)] // TODO https://github.com/alloy-rs/alloy/pull/2730
            op: self.op.to_string().into(),
>>>>>>> af616222
            pc: self.pc as u64,
            refund_counter: (self.gas_refund_counter > 0).then_some(self.gas_refund_counter),
            // Filled, if not disabled manually
            stack: None,
            // Filled in `CallTraceArena::geth_trace` as a result of compounding all slot changes
            return_data: None,
            // Filled via trace object
            storage: None,
            // Only enabled if `opts.enable_memory` is true
            memory: None,
            // This is None in the rpc response
            memory_size: None,
        };

        if opts.is_stack_enabled() {
            log.stack.clone_from(&self.stack);
        }

        if opts.is_memory_enabled() {
            log.memory = self.memory.as_ref().map(RecordedMemory::memory_chunks);
        }

        log
    }

    /// Returns true if the step is a STOP opcode
    #[inline]
    pub(crate) const fn is_stop(&self) -> bool {
        matches!(self.op.get(), opcode::STOP)
    }

    /// Returns true if the step is a call operation, any of
    /// CALL, CALLCODE, DELEGATECALL, STATICCALL, CREATE, CREATE2
    #[inline]
    pub(crate) const fn is_calllike_op(&self) -> bool {
        matches!(
            self.op.get(),
            opcode::CALL
                | opcode::DELEGATECALL
                | opcode::STATICCALL
                | opcode::CREATE
                | opcode::CALLCODE
                | opcode::CREATE2
        )
    }

    // Returns true if the status code is an error or revert, See [InstructionResult::Revert]
    #[inline]
    pub(crate) const fn is_error(&self) -> bool {
        let Some(status) = self.status else {
            return false;
        };
        status.is_error()
    }

    /// Returns the error message if it is an erroneous result.
    #[inline]
    pub(crate) fn as_error(&self) -> Option<String> {
        self.is_error().then(|| format!("{:?}", self.status))
    }

    /// Returns `DecodedTraceStep` from `CallTraceStep`.
    pub fn decoded_mut(&mut self) -> &mut DecodedTraceStep {
        self.decoded.get_or_insert_with(|| Box::new(DecodedTraceStep::Line(String::new())))
    }
}

/// Represents the source of a storage change - e.g., whether it came
/// from an SSTORE or SLOAD instruction.
#[allow(clippy::upper_case_acronyms)]
#[derive(Clone, Copy, Debug, PartialEq, Eq)]
#[cfg_attr(feature = "serde", derive(serde::Serialize, serde::Deserialize))]
pub enum StorageChangeReason {
    /// SLOAD opcode
    SLOAD,
    /// SSTORE opcode
    SSTORE,
}

/// Represents a storage change during execution.
///
/// This maps to evm internals:
/// [JournalEntry::StorageChanged](revm::JournalEntry::StorageChanged)
///
/// It is used to track both storage change and warm load of a storage slot. For warm load in regard
/// to EIP-2929 AccessList had_value will be None.
#[derive(Clone, Copy, Debug, PartialEq, Eq)]
#[cfg_attr(feature = "serde", derive(serde::Serialize, serde::Deserialize))]
pub struct StorageChange {
    /// key of the storage slot
    pub key: U256,
    /// Current value of the storage slot
    pub value: U256,
    /// The previous value of the storage slot, if any
    pub had_value: Option<U256>,
    /// How this storage was accessed
    pub reason: StorageChangeReason,
}

/// Represents the memory captured during execution
///
/// This is a wrapper around the [SharedMemory](revm::interpreter::SharedMemory) context memory.
#[derive(Clone, Debug, Default, PartialEq, Eq)]
#[cfg_attr(feature = "serde", derive(serde::Serialize, serde::Deserialize))]
pub struct RecordedMemory(pub(crate) Bytes);

impl RecordedMemory {
    #[inline]
    pub(crate) fn new(mem: &[u8]) -> Self {
        if mem.is_empty() {
            return Self(Bytes::new());
        }

        Self(Bytes::copy_from_slice(mem))
    }

    /// Returns the memory as a byte slice
    #[inline]
    pub fn as_bytes(&self) -> &Bytes {
        &self.0
    }

    /// Returns the memory as a byte vector
    #[inline]
    pub fn into_bytes(self) -> Bytes {
        self.0
    }

    /// Returns the size of the memory.
    #[inline]
    pub fn len(&self) -> usize {
        self.0.len()
    }

    /// Returns whether the memory is empty.
    #[inline]
    pub fn is_empty(&self) -> bool {
        self.0.is_empty()
    }

    /// Formats memory data into a list of 32-byte hex-encoded chunks.
    ///
    /// See: <https://github.com/ethereum/go-ethereum/blob/366d2169fbc0e0f803b68c042b77b6b480836dbc/eth/tracers/logger/logger.go#L450-L452>
    #[inline]
    pub fn memory_chunks(&self) -> Vec<String> {
        convert_memory(self.as_bytes())
    }
}

impl AsRef<[u8]> for RecordedMemory {
    fn as_ref(&self) -> &[u8] {
        self.as_bytes()
    }
}

#[cfg(feature = "serde")]
mod opcode_serde {
    use super::OpCode;
    use serde::{Deserialize, Deserializer, Serializer};

    pub(super) fn serialize<S>(op: &OpCode, serializer: S) -> Result<S::Ok, S::Error>
    where
        S: Serializer,
    {
        serializer.serialize_u8(op.get())
    }

    pub(super) fn deserialize<'de, D>(deserializer: D) -> Result<OpCode, D::Error>
    where
        D: Deserializer<'de>,
    {
        let op = u8::deserialize(deserializer)?;
        Ok(OpCode::new(op).unwrap_or_else(|| OpCode::new(revm::bytecode::opcode::INVALID).unwrap()))
    }
}<|MERGE_RESOLUTION|>--- conflicted
+++ resolved
@@ -688,12 +688,8 @@
             error: self.as_error(),
             gas: self.gas_remaining,
             gas_cost: self.gas_cost,
-<<<<<<< HEAD
-            op: Cow::Borrowed(self.op.as_str()),
-=======
             #[allow(clippy::useless_conversion)] // TODO https://github.com/alloy-rs/alloy/pull/2730
             op: self.op.to_string().into(),
->>>>>>> af616222
             pc: self.pc as u64,
             refund_counter: (self.gas_refund_counter > 0).then_some(self.gas_refund_counter),
             // Filled, if not disabled manually
