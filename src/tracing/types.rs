//! Types for representing call trace items.

use crate::tracing::{config::TraceStyle, utils, utils::convert_memory};
use alloc::{
<<<<<<< HEAD
    borrow::Cow,
=======
    boxed::Box,
>>>>>>> 00056728
    collections::VecDeque,
    format,
    string::{String, ToString},
    vec::Vec,
};
pub use alloy_primitives::Log;
use alloy_primitives::{Address, Bytes, FixedBytes, LogData, U256};
use alloy_rpc_types_trace::{
    geth::{CallFrame, CallLogFrame, GethDefaultTracingOptions, StructLog},
    parity::{
        Action, ActionType, CallAction, CallOutput, CallType, CreateAction, CreateOutput,
        CreationMethod, SelfdestructAction, TraceOutput, TransactionTrace,
    },
};
use revm::{
    bytecode::opcode::{self, OpCode},
    interpreter::{CallScheme, CreateScheme, InstructionResult},
};

/// Decoded call data.
#[derive(Clone, Debug, Default, PartialEq, Eq)]
#[cfg_attr(feature = "serde", derive(serde::Serialize, serde::Deserialize))]
pub struct DecodedCallData {
    /// The function signature.
    pub signature: String,
    /// The function arguments.
    pub args: Vec<String>,
}

/// Additional decoded data enhancing the [CallTrace].
#[derive(Clone, Debug, Default, PartialEq, Eq)]
#[cfg_attr(feature = "serde", derive(serde::Serialize, serde::Deserialize))]
pub struct DecodedCallTrace {
    /// Optional decoded label for the call.
    pub label: Option<String>,
    /// Optional decoded return data.
    pub return_data: Option<String>,
    /// Optional decoded call data.
    pub call_data: Option<DecodedCallData>,
}

/// A trace of a call with optional decoded data.
#[derive(Clone, Debug, Default, PartialEq, Eq)]
#[cfg_attr(feature = "serde", derive(serde::Serialize, serde::Deserialize))]
pub struct CallTrace {
    /// The depth of the call.
    pub depth: usize,
    /// Whether the call was successful.
    pub success: bool,
    /// The caller address.
    pub caller: Address,
    /// The target address of this call.
    ///
    /// This is:
    /// - [`CallKind::Call`] and alike: the callee, the address of the contract being called
    /// - [`CallKind::Create`] and alike: the address of the created contract
    pub address: Address,
    /// Whether this is a call to a precompile.
    ///
    /// Note: This is optional because not all tracers make use of this.
    pub maybe_precompile: Option<bool>,
    /// The address of the selfdestructed contract.
    pub selfdestruct_address: Option<Address>,
    /// Holds the target for the selfdestruct refund target.
    ///
    /// This is only `Some` if a selfdestruct was executed and the call is executed before the
    /// Cancun hardfork.
    ///
    /// See [`is_selfdestruct`](Self::is_selfdestruct) for more information.
    pub selfdestruct_refund_target: Option<Address>,
    /// The value transferred on a selfdestruct.
    ///
    /// This is only `Some` if a selfdestruct was executed and the call is executed before the
    /// Cancun hardfork.
    ///
    /// See [`is_selfdestruct`](Self::is_selfdestruct) for more information.
    pub selfdestruct_transferred_value: Option<U256>,
    /// The kind of call.
    pub kind: CallKind,
    /// The value transferred in the call.
    pub value: U256,
    /// The calldata/input, or the init code for contract creations.
    pub data: Bytes,
    /// The return data, or the runtime bytecode of the created contract.
    pub output: Bytes,
    /// The total gas cost of the call.
    pub gas_used: u64,
    /// The gas limit of the call.
    pub gas_limit: u64,
    /// The final status of the call.
    pub status: Option<InstructionResult>,
    /// Opcode-level execution steps.
    pub steps: Vec<CallTraceStep>,
    /// Optional complementary decoded call data.
    pub decoded: Option<Box<DecodedCallTrace>>,
}

impl CallTrace {
    /// Returns true if the status code is an error or revert, See [InstructionResult::Revert]
    #[inline]
    pub const fn is_error(&self) -> bool {
        let Some(status) = self.status else {
            return false;
        };
        !status.is_ok()
    }

    /// Returns true if the status code is a revert.
    #[inline]
    pub fn is_revert(&self) -> bool {
        self.status.is_some_and(|status| status == InstructionResult::Revert)
    }

    /// Returns `true` if this trace was a selfdestruct.
    ///
    /// See also `TracingInspector::selfdestruct`.
    ///
    /// We can't rely entirely on [`Self::status`] being [`InstructionResult::SelfDestruct`]
    /// because there's an edge case where a new created contract (CREATE) is immediately
    /// selfdestructed.
    ///
    /// We also can't rely entirely on `selfdestruct_refund_target` being `Some` as the
    /// `selfdestruct` inspector function will not be called after the Cancun hardfork.
    #[inline]
    pub const fn is_selfdestruct(&self) -> bool {
        matches!(self.status, Some(InstructionResult::SelfDestruct))
            || self.selfdestruct_refund_target.is_some()
    }

    /// Returns the error message if it is an erroneous result.
    pub(crate) fn as_error_msg(&self, kind: TraceStyle) -> Option<String> {
        self.status.and_then(|status| utils::fmt_error_msg(status, kind))
    }

    /// Gets the decoded call trace.
    ///
    /// Initializes with the default value if not yet set.
    pub fn decoded(&mut self) -> &mut DecodedCallTrace {
        self.decoded.get_or_insert_with(Default::default)
    }

    pub(crate) fn decoded_label<'a>(&'a self, fallback: &'a str) -> &'a str {
        self.decoded.as_ref().and_then(|d| d.label.as_deref()).unwrap_or(fallback)
    }

    pub(crate) fn decoded_call_data(&self) -> Option<&DecodedCallData> {
        self.decoded.as_ref()?.call_data.as_ref()
    }

    pub(crate) fn decoded_return_data(&self) -> Option<&str> {
        self.decoded.as_ref()?.return_data.as_deref()
    }
}

/// Additional decoded data enhancing the [CallLog].
#[derive(Clone, Debug, Default, PartialEq, Eq)]
#[cfg_attr(feature = "serde", derive(serde::Serialize, serde::Deserialize))]
pub struct DecodedCallLog {
    /// The decoded event name.
    pub name: Option<String>,
    /// The decoded log parameters, a vector of the parameter name (e.g. foo) and the parameter
    /// value (e.g. 0x9d3...45ca).
    pub params: Option<Vec<(String, String)>>,
}

/// A log with optional decoded data.
#[derive(Clone, Debug, Default, PartialEq, Eq)]
#[cfg_attr(feature = "serde", derive(serde::Serialize, serde::Deserialize))]
pub struct CallLog {
    /// The raw log data.
    pub raw_log: LogData,
    /// Optional complementary decoded log data.
    pub decoded: Option<Box<DecodedCallLog>>,
    /// The position of the log relative to subcalls within the same trace.
    pub position: u64,
}

impl From<Log> for CallLog {
    /// Converts a [`Log`] into a [`CallLog`].
    fn from(log: Log) -> Self {
        Self { position: Default::default(), raw_log: log.data, decoded: None }
    }
}

impl CallLog {
    /// Sets the position of the log.
    #[inline]
    pub fn with_position(mut self, position: u64) -> Self {
        self.position = position;
        self
    }

    /// Gets the decoded call log.
    ///
    /// Initializes with the default value if not yet set.
    pub fn decoded(&mut self) -> &mut DecodedCallLog {
        self.decoded.get_or_insert_with(Default::default)
    }

    pub(crate) fn decoded_name(&self) -> Option<&str> {
        self.decoded.as_deref()?.name.as_deref()
    }

    pub(crate) fn decoded_params(&self) -> Option<&[(String, String)]> {
        self.decoded.as_deref()?.params.as_deref()
    }
}

/// A node in the arena
#[derive(Clone, Debug, Default, PartialEq, Eq)]
#[cfg_attr(feature = "serde", derive(serde::Serialize, serde::Deserialize))]
pub struct CallTraceNode {
    /// Parent node index in the arena
    pub parent: Option<usize>,
    /// Children node indexes in the arena
    pub children: Vec<usize>,
    /// This node's index in the arena
    pub idx: usize,
    /// The call trace
    pub trace: CallTrace,
    /// Recorded logs, if enabled
    pub logs: Vec<CallLog>,
    /// Ordering of child calls and logs
    pub ordering: Vec<TraceMemberOrder>,
}

impl CallTraceNode {
    /// Returns the call context's execution address
    ///
    /// See `Inspector::call` impl of [TracingInspector](crate::tracing::TracingInspector)
    pub const fn execution_address(&self) -> Address {
        if self.trace.kind.is_delegate() {
            self.trace.caller
        } else {
            self.trace.address
        }
    }

    /// Pushes all steps onto the stack in reverse order
    /// so that the first step is on top of the stack
    pub(crate) fn push_steps_on_stack<'a>(
        &'a self,
        stack: &mut VecDeque<CallTraceStepStackItem<'a>>,
    ) {
        let initial_len = stack.len();

        // First, extend the stack with all steps in reverse order
        stack.extend(self.trace.steps.iter().rev().map(|step| CallTraceStepStackItem {
            trace_node: self,
            step,
            call_child_id: None,
        }));

        // Then, iterate over the inserted range in reverse to set call_child_id values
        // Since we inserted in reverse order, we need to process from the end to maintain
        // the correct child_id assignment order
        let mut child_id = 0;
        for i in (initial_len..stack.len()).rev() {
            let item = &mut stack[i];

            // If the opcode is a call, set the child trace id
            if item.step.is_calllike_op() {
                // The opcode of this step is a call but it's possible that this step resulted
                // in a revert or out of gas error in which case there's no actual child call executed and recorded: <https://github.com/paradigmxyz/reth/issues/3915>
                if let Some(call_id) = self.children.get(child_id).copied() {
                    item.call_child_id = Some(call_id);
                    child_id += 1;
                }
            }
        }
    }

    /// Returns true if this is a call to a precompile
    #[inline]
    pub fn is_precompile(&self) -> bool {
        self.trace.maybe_precompile.unwrap_or(false)
    }

    /// Returns the kind of call the trace belongs to
    #[inline]
    pub const fn kind(&self) -> CallKind {
        self.trace.kind
    }

    /// Returns the status of the call
    #[inline]
    pub const fn status(&self) -> Option<InstructionResult> {
        self.trace.status
    }

    /// Returns the call context's 4 byte selector
    pub fn selector(&self) -> Option<FixedBytes<4>> {
        (self.trace.data.len() >= 4).then(|| FixedBytes::from_slice(&self.trace.data[..4]))
    }

    /// Returns `true` if this trace was a selfdestruct.
    ///
    /// See [`CallTrace::is_selfdestruct`] for more details.
    #[inline]
    pub const fn is_selfdestruct(&self) -> bool {
        self.trace.is_selfdestruct()
    }

    /// Converts this node into a parity `TransactionTrace`
    pub fn parity_transaction_trace(&self, trace_address: Vec<usize>) -> TransactionTrace {
        let action = self.parity_action();
        let result = if self.trace.is_error() && !self.trace.is_revert() {
            // if the trace is a selfdestruct or an error that is not a revert, the result is None
            None
        } else {
            Some(self.parity_trace_output())
        };
        let error = self.trace.as_error_msg(TraceStyle::Parity);
        TransactionTrace { action, error, result, trace_address, subtraces: self.children.len() }
    }

    /// Returns the `Output` for a parity trace
    pub fn parity_trace_output(&self) -> TraceOutput {
        match self.kind() {
            CallKind::Call
            | CallKind::StaticCall
            | CallKind::CallCode
            | CallKind::DelegateCall
            | CallKind::AuthCall => TraceOutput::Call(CallOutput {
                gas_used: self.trace.gas_used,
                output: self.trace.output.clone(),
            }),
            CallKind::Create | CallKind::Create2 => TraceOutput::Create(CreateOutput {
                gas_used: self.trace.gas_used,
                code: self.trace.output.clone(),
                address: self.trace.address,
            }),
        }
    }

    /// If the trace is a selfdestruct, returns the `Action` for a parity trace.
    pub fn parity_selfdestruct_action(&self) -> Option<Action> {
        self.is_selfdestruct().then(|| {
            Action::Selfdestruct(SelfdestructAction {
                address: self.trace.selfdestruct_address.unwrap_or_default(),
                refund_address: self.trace.selfdestruct_refund_target.unwrap_or_default(),
                balance: self.trace.selfdestruct_transferred_value.unwrap_or_default(),
            })
        })
    }

    /// If the trace is a selfdestruct, returns the `CallFrame` for a geth call trace
    pub fn geth_selfdestruct_call_trace(&self) -> Option<CallFrame> {
        self.is_selfdestruct().then(|| CallFrame {
            typ: "SELFDESTRUCT".to_string(),
            from: self.trace.selfdestruct_address.unwrap_or_default(),
            to: self.trace.selfdestruct_refund_target,
            value: self.trace.selfdestruct_transferred_value,
            ..Default::default()
        })
    }

    /// If the trace is a selfdestruct, returns the `TransactionTrace` for a parity trace.
    pub fn parity_selfdestruct_trace(&self, trace_address: Vec<usize>) -> Option<TransactionTrace> {
        let trace = self.parity_selfdestruct_action()?;
        Some(TransactionTrace {
            action: trace,
            error: None,
            result: None,
            trace_address,
            subtraces: 0,
        })
    }

    /// Returns the `Action` for a parity trace.
    ///
    /// Caution: This does not include the selfdestruct action, if the trace is a selfdestruct,
    /// since those are handled in addition to the call action.
    pub fn parity_action(&self) -> Action {
        match self.kind() {
            CallKind::Call
            | CallKind::StaticCall
            | CallKind::CallCode
            | CallKind::DelegateCall
            | CallKind::AuthCall => Action::Call(CallAction {
                from: self.trace.caller,
                to: self.trace.address,
                value: self.trace.value,
                gas: self.trace.gas_limit,
                input: self.trace.data.clone(),
                call_type: self.kind().into(),
            }),
            CallKind::Create | CallKind::Create2 => Action::Create(CreateAction {
                from: self.trace.caller,
                value: self.trace.value,
                gas: self.trace.gas_limit,
                init: self.trace.data.clone(),
                creation_method: self.kind().into(),
            }),
        }
    }

    /// Converts this call trace into an _empty_ geth [CallFrame]
    pub fn geth_empty_call_frame(&self, include_logs: bool) -> CallFrame {
        let mut call_frame = CallFrame {
            typ: self.trace.kind.to_string(),
            from: self.trace.caller,
            to: Some(self.trace.address),
            value: Some(self.trace.value),
            gas: U256::from(self.trace.gas_limit),
            gas_used: U256::from(self.trace.gas_used),
            input: self.trace.data.clone(),
            output: (!self.trace.output.is_empty()).then(|| self.trace.output.clone()),
            error: None,
            revert_reason: None,
            calls: Default::default(),
            logs: Default::default(),
        };

        if self.trace.kind.is_static_call() {
            // STATICCALL frames don't have a value
            call_frame.value = None;
        }

        // we need to populate error and revert reason
        if !self.trace.success {
            if self.kind().is_any_create() {
                call_frame.to = None;
            }

            if !self.status().is_some_and(|status| status.is_revert()) {
                call_frame.gas_used = U256::from(self.trace.gas_limit);
                call_frame.output = None;
            }

            call_frame.revert_reason = utils::maybe_revert_reason(self.trace.output.as_ref());

            // Note: regular calltracer uses geth errors, only flatCallTracer uses parity errors: <https://github.com/ethereum/go-ethereum/blob/a9523b6428238a762e1a1e55e46ead47630c3a23/eth/tracers/native/call_flat.go#L226>
            call_frame.error = self.trace.as_error_msg(TraceStyle::Geth);
        }

        if include_logs && !self.logs.is_empty() {
            call_frame.logs = self
                .logs
                .iter()
                .map(|log| CallLogFrame {
                    address: Some(self.execution_address()),
                    topics: Some(log.raw_log.topics().to_vec()),
                    data: Some(log.raw_log.data.clone()),
                    position: Some(log.position),
                })
                .collect();
        }

        call_frame
    }
}

/// A unified representation of a call.
#[derive(Clone, Copy, Debug, Default, PartialEq, Eq)]
#[cfg_attr(feature = "serde", derive(serde::Serialize, serde::Deserialize))]
#[cfg_attr(feature = "serde", serde(rename_all = "UPPERCASE"))]
pub enum CallKind {
    /// Represents a regular call.
    #[default]
    Call,
    /// Represents a static call.
    StaticCall,
    /// Represents a call code operation.
    CallCode,
    /// Represents a delegate call.
    DelegateCall,
    /// Represents an authorized call.
    AuthCall,
    /// Represents a contract creation operation.
    Create,
    /// Represents a contract creation operation using the CREATE2 opcode.
    Create2,
}

impl CallKind {
    /// Returns the string representation of the call kind.
    pub const fn to_str(self) -> &'static str {
        match self {
            Self::Call => "CALL",
            Self::StaticCall => "STATICCALL",
            Self::CallCode => "CALLCODE",
            Self::DelegateCall => "DELEGATECALL",
            Self::AuthCall => "AUTHCALL",
            Self::Create => "CREATE",
            Self::Create2 => "CREATE2",
        }
    }

    /// Returns true if the call is a create
    #[inline]
    pub const fn is_any_create(&self) -> bool {
        matches!(self, Self::Create | Self::Create2)
    }

    /// Returns true if the call is a delegate of some sorts
    #[inline]
    pub const fn is_delegate(&self) -> bool {
        matches!(self, Self::DelegateCall | Self::CallCode)
    }

    /// Returns true if the call is [CallKind::StaticCall].
    #[inline]
    pub const fn is_static_call(&self) -> bool {
        matches!(self, Self::StaticCall)
    }

    /// Returns true if the call is [CallKind::AuthCall].
    #[inline]
    pub const fn is_auth_call(&self) -> bool {
        matches!(self, Self::AuthCall)
    }
}

impl From<CallKind> for CreationMethod {
    fn from(kind: CallKind) -> CreationMethod {
        match kind {
            CallKind::Create => CreationMethod::Create,
            CallKind::Create2 => CreationMethod::Create2,
            _ => CreationMethod::None,
        }
    }
}

impl core::fmt::Display for CallKind {
    fn fmt(&self, f: &mut core::fmt::Formatter<'_>) -> core::fmt::Result {
        f.write_str(self.to_str())
    }
}

impl From<CallScheme> for CallKind {
    fn from(scheme: CallScheme) -> Self {
        match scheme {
            CallScheme::Call => Self::Call,
            CallScheme::StaticCall => Self::StaticCall,
            CallScheme::DelegateCall => Self::DelegateCall,
            CallScheme::CallCode => Self::CallCode,
        }
    }
}

impl From<CreateScheme> for CallKind {
    fn from(create: CreateScheme) -> Self {
        match create {
            CreateScheme::Create => Self::Create,
            CreateScheme::Create2 { .. } => Self::Create2,
            CreateScheme::Custom { .. } => Self::Create,
        }
    }
}

impl From<CallKind> for ActionType {
    fn from(kind: CallKind) -> Self {
        match kind {
            CallKind::Call
            | CallKind::StaticCall
            | CallKind::DelegateCall
            | CallKind::CallCode
            | CallKind::AuthCall => Self::Call,
            CallKind::Create | CallKind::Create2 => Self::Create,
        }
    }
}

impl From<CallKind> for CallType {
    fn from(ty: CallKind) -> Self {
        match ty {
            CallKind::Call => Self::Call,
            CallKind::StaticCall => Self::StaticCall,
            CallKind::CallCode => Self::CallCode,
            CallKind::DelegateCall => Self::DelegateCall,
            CallKind::Create | CallKind::Create2 => Self::None,
            CallKind::AuthCall => Self::AuthCall,
        }
    }
}

pub(crate) struct CallTraceStepStackItem<'a> {
    /// The trace node that contains this step
    pub(crate) trace_node: &'a CallTraceNode,
    /// The step that this stack item represents
    pub(crate) step: &'a CallTraceStep,
    /// The index of the child call in the CallArena if this step's opcode is a call
    pub(crate) call_child_id: Option<usize>,
}

/// Ordering enum for calls, logs and steps
#[derive(Clone, Copy, Debug, PartialEq, Eq)]
#[cfg_attr(feature = "serde", derive(serde::Serialize, serde::Deserialize))]
pub enum TraceMemberOrder {
    /// Contains the index of the corresponding log
    Log(usize),
    /// Contains the index of the corresponding trace node
    Call(usize),
    /// Contains the index of the corresponding step, if those are being traced
    Step(usize),
}

/// Represents a decoded internal function call.
#[derive(Clone, Debug, PartialEq, Eq)]
#[cfg_attr(feature = "serde", derive(serde::Serialize, serde::Deserialize))]
pub struct DecodedInternalCall {
    /// Name of the internal function.
    pub func_name: String,
    /// Input arguments of the internal function.
    pub args: Option<Vec<String>>,
    /// Optional decoded return data.
    pub return_data: Option<Vec<String>>,
}

/// Represents a decoded trace step. Currently two formats are supported.
#[derive(Clone, Debug, PartialEq, Eq)]
#[cfg_attr(feature = "serde", derive(serde::Serialize, serde::Deserialize))]
pub enum DecodedTraceStep {
    /// Decoded internal function call. Displayed similarly to external calls.
    ///
    /// Keeps decoded internal call data and an index of the step where the internal call execution
    /// ends.
    InternalCall(DecodedInternalCall, usize),
    /// Arbitrary line representing the step. Might be used for displaying individual opcodes.
    Line(String),
}

/// Represents a tracked call step during execution
#[derive(Clone, Debug, PartialEq, Eq)]
#[cfg_attr(feature = "serde", derive(serde::Serialize, serde::Deserialize))]
pub struct CallTraceStep {
    // Fields filled in `step`
    /// Call depth
    pub depth: u64,
    /// Program counter before step execution
    pub pc: usize,
    /// Opcode to be executed
    #[cfg_attr(feature = "serde", serde(with = "opcode_serde"))]
    pub op: OpCode,
    /// Current contract address
    pub contract: Address,
    /// Stack before step execution
    pub stack: Option<Vec<U256>>,
    /// The new stack items placed by this step if any
    pub push_stack: Option<Vec<U256>>,
    /// Memory before step execution.
    ///
    /// This will be `None` only if memory capture is disabled.
    pub memory: Option<RecordedMemory>,
    /// Returndata before step execution
    pub returndata: Bytes,
    /// Remaining gas before step execution
    pub gas_remaining: u64,
    /// Gas refund counter before step execution
    pub gas_refund_counter: u64,
    /// Total gas used before step execution
    pub gas_used: u64,
    // Fields filled in `step_end`
    /// Gas cost of step execution
    pub gas_cost: u64,
    /// Change of the contract state after step execution (effect of the SLOAD/SSTORE instructions)
    pub storage_change: Option<StorageChange>,
    /// Final status of the step
    ///
    /// This is set after the step was executed.
    pub status: Option<InstructionResult>,
    /// Immediate bytes of the step
    pub immediate_bytes: Option<Bytes>,
    /// Optional complementary decoded step data.
    pub decoded: Option<Box<DecodedTraceStep>>,
}

// === impl CallTraceStep ===

impl CallTraceStep {
    /// Converts this step into a geth [StructLog]
    ///
    /// This sets memory and stack capture based on the `opts` parameter.
    pub(crate) fn convert_to_geth_struct_log(&self, opts: &GethDefaultTracingOptions) -> StructLog {
        let mut log = StructLog {
            depth: self.depth,
            error: self.as_error(),
            gas: self.gas_remaining,
            gas_cost: self.gas_cost,
            op: Cow::Borrowed(self.op.as_str()),
            pc: self.pc as u64,
            refund_counter: (self.gas_refund_counter > 0).then_some(self.gas_refund_counter),
            // Filled, if not disabled manually
            stack: None,
            // Filled in `CallTraceArena::geth_trace` as a result of compounding all slot changes
            return_data: None,
            // Filled via trace object
            storage: None,
            // Only enabled if `opts.enable_memory` is true
            memory: None,
            // This is None in the rpc response
            memory_size: None,
        };

        if opts.is_stack_enabled() {
            log.stack.clone_from(&self.stack);
        }

        if opts.is_memory_enabled() {
            log.memory = self.memory.as_ref().map(RecordedMemory::memory_chunks);
        }

        log
    }

    /// Returns true if the step is a STOP opcode
    #[inline]
    pub(crate) const fn is_stop(&self) -> bool {
        matches!(self.op.get(), opcode::STOP)
    }

    /// Returns true if the step is a call operation, any of
    /// CALL, CALLCODE, DELEGATECALL, STATICCALL, CREATE, CREATE2
    #[inline]
    pub(crate) const fn is_calllike_op(&self) -> bool {
        matches!(
            self.op.get(),
            opcode::CALL
                | opcode::DELEGATECALL
                | opcode::STATICCALL
                | opcode::CREATE
                | opcode::CALLCODE
                | opcode::CREATE2
        )
    }

    // Returns true if the status code is an error or revert, See [InstructionResult::Revert]
    #[inline]
    pub(crate) const fn is_error(&self) -> bool {
        let Some(status) = self.status else {
            return false;
        };
        status.is_error()
    }

    /// Returns the error message if it is an erroneous result.
    #[inline]
    pub(crate) fn as_error(&self) -> Option<String> {
        self.is_error().then(|| format!("{:?}", self.status))
    }

    /// Returns `DecodedTraceStep` from `CallTraceStep`.
    pub fn decoded_mut(&mut self) -> &mut DecodedTraceStep {
        self.decoded.get_or_insert_with(|| Box::new(DecodedTraceStep::Line(String::new())))
    }
}

/// Represents the source of a storage change - e.g., whether it came
/// from an SSTORE or SLOAD instruction.
#[allow(clippy::upper_case_acronyms)]
#[derive(Clone, Copy, Debug, PartialEq, Eq)]
#[cfg_attr(feature = "serde", derive(serde::Serialize, serde::Deserialize))]
pub enum StorageChangeReason {
    /// SLOAD opcode
    SLOAD,
    /// SSTORE opcode
    SSTORE,
}

/// Represents a storage change during execution.
///
/// This maps to evm internals:
/// [JournalEntry::StorageChanged](revm::JournalEntry::StorageChanged)
///
/// It is used to track both storage change and warm load of a storage slot. For warm load in regard
/// to EIP-2929 AccessList had_value will be None.
#[derive(Clone, Copy, Debug, PartialEq, Eq)]
#[cfg_attr(feature = "serde", derive(serde::Serialize, serde::Deserialize))]
pub struct StorageChange {
    /// key of the storage slot
    pub key: U256,
    /// Current value of the storage slot
    pub value: U256,
    /// The previous value of the storage slot, if any
    pub had_value: Option<U256>,
    /// How this storage was accessed
    pub reason: StorageChangeReason,
}

/// Represents the memory captured during execution
///
/// This is a wrapper around the [SharedMemory](revm::interpreter::SharedMemory) context memory.
#[derive(Clone, Debug, Default, PartialEq, Eq)]
#[cfg_attr(feature = "serde", derive(serde::Serialize, serde::Deserialize))]
pub struct RecordedMemory(pub(crate) Bytes);

impl RecordedMemory {
    #[inline]
    pub(crate) fn new(mem: &[u8]) -> Self {
        if mem.is_empty() {
            return Self(Bytes::new());
        }

        Self(Bytes::copy_from_slice(mem))
    }

    /// Returns the memory as a byte slice
    #[inline]
    pub fn as_bytes(&self) -> &Bytes {
        &self.0
    }

    /// Returns the memory as a byte vector
    #[inline]
    pub fn into_bytes(self) -> Bytes {
        self.0
    }

    /// Returns the size of the memory.
    #[inline]
    pub fn len(&self) -> usize {
        self.0.len()
    }

    /// Returns whether the memory is empty.
    #[inline]
    pub fn is_empty(&self) -> bool {
        self.0.is_empty()
    }

    /// Formats memory data into a list of 32-byte hex-encoded chunks.
    ///
    /// See: <https://github.com/ethereum/go-ethereum/blob/366d2169fbc0e0f803b68c042b77b6b480836dbc/eth/tracers/logger/logger.go#L450-L452>
    #[inline]
    pub fn memory_chunks(&self) -> Vec<String> {
        convert_memory(self.as_bytes())
    }
}

impl AsRef<[u8]> for RecordedMemory {
    fn as_ref(&self) -> &[u8] {
        self.as_bytes()
    }
}

#[cfg(feature = "serde")]
mod opcode_serde {
    use super::OpCode;
    use serde::{Deserialize, Deserializer, Serializer};

    pub(super) fn serialize<S>(op: &OpCode, serializer: S) -> Result<S::Ok, S::Error>
    where
        S: Serializer,
    {
        serializer.serialize_u8(op.get())
    }

    pub(super) fn deserialize<'de, D>(deserializer: D) -> Result<OpCode, D::Error>
    where
        D: Deserializer<'de>,
    {
        let op = u8::deserialize(deserializer)?;
        Ok(OpCode::new(op).unwrap_or_else(|| OpCode::new(revm::bytecode::opcode::INVALID).unwrap()))
    }
}<|MERGE_RESOLUTION|>--- conflicted
+++ resolved
@@ -2,11 +2,8 @@
 
 use crate::tracing::{config::TraceStyle, utils, utils::convert_memory};
 use alloc::{
-<<<<<<< HEAD
     borrow::Cow,
-=======
     boxed::Box,
->>>>>>> 00056728
     collections::VecDeque,
     format,
     string::{String, ToString},
