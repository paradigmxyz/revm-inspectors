//! Types for representing call trace items.

use crate::tracing::{config::TraceStyle, utils, utils::convert_memory};
use alloc::{
    collections::VecDeque,
    format,
    string::{String, ToString},
    vec::Vec,
};
pub use alloy_primitives::Log;
use alloy_primitives::{Address, Bytes, FixedBytes, LogData, U256};
use alloy_rpc_types_trace::{
    geth::{CallFrame, CallLogFrame, GethDefaultTracingOptions, StructLog},
    parity::{
        Action, ActionType, CallAction, CallOutput, CallType, CreateAction, CreateOutput,
        CreationMethod, SelfdestructAction, TraceOutput, TransactionTrace,
    },
};
<<<<<<< HEAD
use revm::{
    bytecode::opcode::{self, OpCode},
    interpreter::{CallScheme, CreateScheme, InstructionResult},
};
use std::collections::VecDeque;
=======
use revm::interpreter::{opcode, CallScheme, CreateScheme, InstructionResult, OpCode};
>>>>>>> f7e6249e

/// Decoded call data.
#[derive(Clone, Debug, Default, PartialEq, Eq)]
#[cfg_attr(feature = "serde", derive(serde::Serialize, serde::Deserialize))]
pub struct DecodedCallData {
    /// The function signature.
    pub signature: String,
    /// The function arguments.
    pub args: Vec<String>,
}

/// Additional decoded data enhancing the [CallTrace].
#[derive(Clone, Debug, Default, PartialEq, Eq)]
#[cfg_attr(feature = "serde", derive(serde::Serialize, serde::Deserialize))]
pub struct DecodedCallTrace {
    /// Optional decoded label for the call.
    pub label: Option<String>,
    /// Optional decoded return data.
    pub return_data: Option<String>,
    /// Optional decoded call data.
    pub call_data: Option<DecodedCallData>,
}

/// A trace of a call with optional decoded data.
#[derive(Clone, Debug, Default, PartialEq, Eq)]
#[cfg_attr(feature = "serde", derive(serde::Serialize, serde::Deserialize))]
pub struct CallTrace {
    /// The depth of the call.
    pub depth: usize,
    /// Whether the call was successful.
    pub success: bool,
    /// The caller address.
    pub caller: Address,
    /// The target address of this call.
    ///
    /// This is:
    /// - [`CallKind::Call`] and alike: the callee, the address of the contract being called
    /// - [`CallKind::Create`] and alike: the address of the created contract
    pub address: Address,
    /// Whether this is a call to a precompile.
    ///
    /// Note: This is optional because not all tracers make use of this.
    pub maybe_precompile: Option<bool>,
    /// The address of the selfdestructed contract.
    pub selfdestruct_address: Option<Address>,
    /// Holds the target for the selfdestruct refund target.
    ///
    /// This is only `Some` if a selfdestruct was executed and the call is executed before the
    /// Cancun hardfork.
    ///
    /// See [`is_selfdestruct`](Self::is_selfdestruct) for more information.
    pub selfdestruct_refund_target: Option<Address>,
    /// The value transferred on a selfdestruct.
    ///
    /// This is only `Some` if a selfdestruct was executed and the call is executed before the
    /// Cancun hardfork.
    ///
    /// See [`is_selfdestruct`](Self::is_selfdestruct) for more information.
    pub selfdestruct_transferred_value: Option<U256>,
    /// The kind of call.
    pub kind: CallKind,
    /// The value transferred in the call.
    pub value: U256,
    /// The calldata/input, or the init code for contract creations.
    pub data: Bytes,
    /// The return data, or the runtime bytecode of the created contract.
    pub output: Bytes,
    /// The total gas cost of the call.
    pub gas_used: u64,
    /// The gas limit of the call.
    pub gas_limit: u64,
    /// The final status of the call.
    pub status: InstructionResult,
    /// Opcode-level execution steps.
    pub steps: Vec<CallTraceStep>,
    /// Optional complementary decoded call data.
    pub decoded: DecodedCallTrace,
}

impl CallTrace {
    /// Returns true if the status code is an error or revert, See [InstructionResult::Revert]
    #[inline]
    pub const fn is_error(&self) -> bool {
        !self.status.is_ok()
    }

    /// Returns true if the status code is a revert.
    #[inline]
    pub fn is_revert(&self) -> bool {
        self.status == InstructionResult::Revert
    }

    /// Returns `true` if this trace was a selfdestruct.
    ///
    /// See also `TracingInspector::selfdestruct`.
    ///
    /// We can't rely entirely on [`Self::status`] being [`InstructionResult::SelfDestruct`]
    /// because there's an edge case where a new created contract (CREATE) is immediately
    /// selfdestructed.
    ///
    /// We also can't rely entirely on `selfdestruct_refund_target` being `Some` as the
    /// `selfdestruct` inspector function will not be called after the Cancun hardfork.
    #[inline]
    pub const fn is_selfdestruct(&self) -> bool {
        matches!(self.status, InstructionResult::SelfDestruct)
            || self.selfdestruct_refund_target.is_some()
    }

    /// Returns the error message if it is an erroneous result.
    pub(crate) fn as_error_msg(&self, kind: TraceStyle) -> Option<String> {
        // See also <https://github.com/ethereum/go-ethereum/blob/34d507215951fb3f4a5983b65e127577989a6db8/eth/tracers/native/call_flat.go#L39-L55>
        self.is_error().then(|| match self.status {
            InstructionResult::Revert => {
                if kind.is_parity() { "Reverted" } else { "execution reverted" }.to_string()
            }
            InstructionResult::OutOfGas | InstructionResult::PrecompileOOG => {
                if kind.is_parity() { "Out of gas" } else { "out of gas" }.to_string()
            }
            InstructionResult::MemoryOOG => {
                if kind.is_parity() { "Out of gas" } else { "out of gas: out of memory" }
                    .to_string()
            }
            InstructionResult::MemoryLimitOOG => {
                if kind.is_parity() { "Out of gas" } else { "out of gas: reach memory limit" }
                    .to_string()
            }
            InstructionResult::InvalidOperandOOG => {
                if kind.is_parity() { "Out of gas" } else { "out of gas: invalid operand" }
                    .to_string()
            }
            InstructionResult::OpcodeNotFound => {
                if kind.is_parity() { "Bad instruction" } else { "invalid opcode" }.to_string()
            }
            InstructionResult::StackOverflow => "Out of stack".to_string(),
            InstructionResult::InvalidJump => {
                if kind.is_parity() { "Bad jump destination" } else { "invalid jump destination" }
                    .to_string()
            }
            InstructionResult::PrecompileError => {
                if kind.is_parity() { "Built-in failed" } else { "precompiled failed" }.to_string()
            }
            InstructionResult::InvalidFEOpcode => {
                if kind.is_parity() { "Bad instruction" } else { "invalid opcode: INVALID" }
                    .to_string()
            }
            // TODO(mattsse): upcoming error
            // InstructionResult::ReentrancySentryOOG => if kind.is_parity() {
            //     "Out of gas"
            // } else {
            //     "out of gas: not enough gas for reentrancy sentry"
            // }
            // .to_string(),
            status => format!("{:?}", status),
        })
    }
}

/// Additional decoded data enhancing the [CallLog].
#[derive(Clone, Debug, Default, PartialEq, Eq)]
#[cfg_attr(feature = "serde", derive(serde::Serialize, serde::Deserialize))]
pub struct DecodedCallLog {
    /// The decoded event name.
    pub name: Option<String>,
    /// The decoded log parameters, a vector of the parameter name (e.g. foo) and the parameter
    /// value (e.g. 0x9d3...45ca).
    pub params: Option<Vec<(String, String)>>,
}

/// A log with optional decoded data.
#[derive(Clone, Debug, Default, PartialEq, Eq)]
#[cfg_attr(feature = "serde", derive(serde::Serialize, serde::Deserialize))]
pub struct CallLog {
    /// The raw log data.
    pub raw_log: LogData,
    /// Optional complementary decoded log data.
    pub decoded: DecodedCallLog,
    /// The position of the log relative to subcalls within the same trace.
    pub position: u64,
}

impl From<Log> for CallLog {
    /// Converts a [`Log`] into a [`CallLog`].
    fn from(log: Log) -> Self {
        Self {
            position: Default::default(),
            raw_log: log.data,
            decoded: DecodedCallLog { name: None, params: None },
        }
    }
}

impl CallLog {
    /// Sets the position of the log.
    #[inline]
    pub fn with_position(mut self, position: u64) -> Self {
        self.position = position;
        self
    }
}

/// A node in the arena
#[derive(Clone, Debug, Default, PartialEq, Eq)]
#[cfg_attr(feature = "serde", derive(serde::Serialize, serde::Deserialize))]
pub struct CallTraceNode {
    /// Parent node index in the arena
    pub parent: Option<usize>,
    /// Children node indexes in the arena
    pub children: Vec<usize>,
    /// This node's index in the arena
    pub idx: usize,
    /// The call trace
    pub trace: CallTrace,
    /// Recorded logs, if enabled
    pub logs: Vec<CallLog>,
    /// Ordering of child calls and logs
    pub ordering: Vec<TraceMemberOrder>,
}

impl CallTraceNode {
    /// Returns the call context's execution address
    ///
    /// See `Inspector::call` impl of [TracingInspector](crate::tracing::TracingInspector)
    pub const fn execution_address(&self) -> Address {
        if self.trace.kind.is_delegate() {
            self.trace.caller
        } else {
            self.trace.address
        }
    }

    /// Pushes all steps onto the stack in reverse order
    /// so that the first step is on top of the stack
    pub(crate) fn push_steps_on_stack<'a>(
        &'a self,
        stack: &mut VecDeque<CallTraceStepStackItem<'a>>,
    ) {
        stack.extend(self.call_step_stack().into_iter().rev());
    }

    /// Returns a list of all steps in this trace in the order they were executed
    ///
    /// If the step is a call, the id of the child trace is set.
    pub(crate) fn call_step_stack(&self) -> Vec<CallTraceStepStackItem<'_>> {
        let mut stack = Vec::with_capacity(self.trace.steps.len());
        let mut child_id = 0;
        for step in self.trace.steps.iter() {
            let mut item = CallTraceStepStackItem { trace_node: self, step, call_child_id: None };

            // If the opcode is a call, put the child trace on the stack
            if step.is_calllike_op() {
                // The opcode of this step is a call but it's possible that this step resulted
                // in a revert or out of gas error in which case there's no actual child call executed and recorded: <https://github.com/paradigmxyz/reth/issues/3915>
                if let Some(call_id) = self.children.get(child_id).copied() {
                    item.call_child_id = Some(call_id);
                    child_id += 1;
                }
            }
            stack.push(item);
        }
        stack
    }

    /// Returns true if this is a call to a precompile
    #[inline]
    pub fn is_precompile(&self) -> bool {
        self.trace.maybe_precompile.unwrap_or(false)
    }

    /// Returns the kind of call the trace belongs to
    #[inline]
    pub const fn kind(&self) -> CallKind {
        self.trace.kind
    }

    /// Returns the status of the call
    #[inline]
    pub const fn status(&self) -> InstructionResult {
        self.trace.status
    }

    /// Returns the call context's 4 byte selector
    pub fn selector(&self) -> Option<FixedBytes<4>> {
        (self.trace.data.len() >= 4).then(|| FixedBytes::from_slice(&self.trace.data[..4]))
    }

    /// Returns `true` if this trace was a selfdestruct.
    ///
    /// See [`CallTrace::is_selfdestruct`] for more details.
    #[inline]
    pub const fn is_selfdestruct(&self) -> bool {
        self.trace.is_selfdestruct()
    }

    /// Converts this node into a parity `TransactionTrace`
    pub fn parity_transaction_trace(&self, trace_address: Vec<usize>) -> TransactionTrace {
        let action = self.parity_action();
        let result = if self.trace.is_error() && !self.trace.is_revert() {
            // if the trace is a selfdestruct or an error that is not a revert, the result is None
            None
        } else {
            Some(self.parity_trace_output())
        };
        let error = self.trace.as_error_msg(TraceStyle::Parity);
        TransactionTrace { action, error, result, trace_address, subtraces: self.children.len() }
    }

    /// Returns the `Output` for a parity trace
    pub fn parity_trace_output(&self) -> TraceOutput {
        match self.kind() {
            CallKind::Call
            | CallKind::StaticCall
            | CallKind::CallCode
            | CallKind::DelegateCall
            | CallKind::AuthCall => TraceOutput::Call(CallOutput {
                gas_used: self.trace.gas_used,
                output: self.trace.output.clone(),
            }),
            CallKind::Create | CallKind::Create2 | CallKind::EOFCreate => {
                TraceOutput::Create(CreateOutput {
                    gas_used: self.trace.gas_used,
                    code: self.trace.output.clone(),
                    address: self.trace.address,
                })
            }
        }
    }

    /// If the trace is a selfdestruct, returns the `Action` for a parity trace.
    pub fn parity_selfdestruct_action(&self) -> Option<Action> {
        self.is_selfdestruct().then(|| {
            Action::Selfdestruct(SelfdestructAction {
                address: self.trace.selfdestruct_address.unwrap_or_default(),
                refund_address: self.trace.selfdestruct_refund_target.unwrap_or_default(),
                balance: self.trace.selfdestruct_transferred_value.unwrap_or_default(),
            })
        })
    }

    /// If the trace is a selfdestruct, returns the `CallFrame` for a geth call trace
    pub fn geth_selfdestruct_call_trace(&self) -> Option<CallFrame> {
        self.is_selfdestruct().then(|| CallFrame {
            typ: "SELFDESTRUCT".to_string(),
            from: self.trace.selfdestruct_address.unwrap_or_default(),
            to: self.trace.selfdestruct_refund_target,
            value: self.trace.selfdestruct_transferred_value,
            ..Default::default()
        })
    }

    /// If the trace is a selfdestruct, returns the `TransactionTrace` for a parity trace.
    pub fn parity_selfdestruct_trace(&self, trace_address: Vec<usize>) -> Option<TransactionTrace> {
        let trace = self.parity_selfdestruct_action()?;
        Some(TransactionTrace {
            action: trace,
            error: None,
            result: None,
            trace_address,
            subtraces: 0,
        })
    }

    /// Returns the `Action` for a parity trace.
    ///
    /// Caution: This does not include the selfdestruct action, if the trace is a selfdestruct,
    /// since those are handled in addition to the call action.
    pub fn parity_action(&self) -> Action {
        match self.kind() {
            CallKind::Call
            | CallKind::StaticCall
            | CallKind::CallCode
            | CallKind::DelegateCall
            | CallKind::AuthCall => Action::Call(CallAction {
                from: self.trace.caller,
                to: self.trace.address,
                value: self.trace.value,
                gas: self.trace.gas_limit,
                input: self.trace.data.clone(),
                call_type: self.kind().into(),
            }),
            CallKind::Create | CallKind::Create2 | CallKind::EOFCreate => {
                Action::Create(CreateAction {
                    from: self.trace.caller,
                    value: self.trace.value,
                    gas: self.trace.gas_limit,
                    init: self.trace.data.clone(),
                    creation_method: self.kind().into(),
                })
            }
        }
    }

    /// Converts this call trace into an _empty_ geth [CallFrame]
    pub fn geth_empty_call_frame(&self, include_logs: bool) -> CallFrame {
        let mut call_frame = CallFrame {
            typ: self.trace.kind.to_string(),
            from: self.trace.caller,
            to: Some(self.trace.address),
            value: Some(self.trace.value),
            gas: U256::from(self.trace.gas_limit),
            gas_used: U256::from(self.trace.gas_used),
            input: self.trace.data.clone(),
            output: (!self.trace.output.is_empty()).then(|| self.trace.output.clone()),
            error: None,
            revert_reason: None,
            calls: Default::default(),
            logs: Default::default(),
        };

        if self.trace.kind.is_static_call() {
            // STATICCALL frames don't have a value
            call_frame.value = None;
        }

        // we need to populate error and revert reason
        if !self.trace.success {
            if self.kind().is_any_create() {
                call_frame.to = None;
            }

            if !self.status().is_revert() {
                call_frame.gas_used = U256::from(self.trace.gas_limit);
                call_frame.output = None;
            }

            call_frame.revert_reason = utils::maybe_revert_reason(self.trace.output.as_ref());

            // Note: regular calltracer uses geth errors, only flatCallTracer uses parity errors: <https://github.com/ethereum/go-ethereum/blob/a9523b6428238a762e1a1e55e46ead47630c3a23/eth/tracers/native/call_flat.go#L226>
            call_frame.error = self.trace.as_error_msg(TraceStyle::Geth);
        }

        if include_logs && !self.logs.is_empty() {
            call_frame.logs = self
                .logs
                .iter()
                .map(|log| CallLogFrame {
                    address: Some(self.execution_address()),
                    topics: Some(log.raw_log.topics().to_vec()),
                    data: Some(log.raw_log.data.clone()),
                    position: Some(log.position),
                })
                .collect();
        }

        call_frame
    }
}

/// A unified representation of a call.
#[derive(Clone, Copy, Debug, Default, PartialEq, Eq)]
#[cfg_attr(feature = "serde", derive(serde::Serialize, serde::Deserialize))]
#[cfg_attr(feature = "serde", serde(rename_all = "UPPERCASE"))]
pub enum CallKind {
    /// Represents a regular call.
    #[default]
    Call,
    /// Represents a static call.
    StaticCall,
    /// Represents a call code operation.
    CallCode,
    /// Represents a delegate call.
    DelegateCall,
    /// Represents an authorized call.
    AuthCall,
    /// Represents a contract creation operation.
    Create,
    /// Represents a contract creation operation using the CREATE2 opcode.
    Create2,
    /// Represents an EOF contract creation operation.
    EOFCreate,
}

impl CallKind {
    /// Returns the string representation of the call kind.
    pub const fn to_str(self) -> &'static str {
        match self {
            Self::Call => "CALL",
            Self::StaticCall => "STATICCALL",
            Self::CallCode => "CALLCODE",
            Self::DelegateCall => "DELEGATECALL",
            Self::AuthCall => "AUTHCALL",
            Self::Create => "CREATE",
            Self::Create2 => "CREATE2",
            Self::EOFCreate => "EOF_CREATE",
        }
    }

    /// Returns true if the call is a create
    #[inline]
    pub const fn is_any_create(&self) -> bool {
        matches!(self, Self::Create | Self::Create2 | Self::EOFCreate)
    }

    /// Returns true if the call is a delegate of some sorts
    #[inline]
    pub const fn is_delegate(&self) -> bool {
        matches!(self, Self::DelegateCall | Self::CallCode)
    }

    /// Returns true if the call is [CallKind::StaticCall].
    #[inline]
    pub const fn is_static_call(&self) -> bool {
        matches!(self, Self::StaticCall)
    }

    /// Returns true if the call is [CallKind::AuthCall].
    #[inline]
    pub const fn is_auth_call(&self) -> bool {
        matches!(self, Self::AuthCall)
    }
}

impl From<CallKind> for CreationMethod {
    fn from(kind: CallKind) -> CreationMethod {
        match kind {
            CallKind::Create => CreationMethod::Create,
            CallKind::Create2 => CreationMethod::Create2,
            CallKind::EOFCreate => CreationMethod::EofCreate,
            _ => CreationMethod::None,
        }
    }
}

impl core::fmt::Display for CallKind {
    fn fmt(&self, f: &mut core::fmt::Formatter<'_>) -> core::fmt::Result {
        f.write_str(self.to_str())
    }
}

impl From<CallScheme> for CallKind {
    fn from(scheme: CallScheme) -> Self {
        match scheme {
            CallScheme::Call | CallScheme::ExtCall => Self::Call,
            CallScheme::StaticCall | CallScheme::ExtStaticCall => Self::StaticCall,
            CallScheme::DelegateCall | CallScheme::ExtDelegateCall => Self::DelegateCall,
            CallScheme::CallCode => Self::CallCode,
        }
    }
}

impl From<CreateScheme> for CallKind {
    fn from(create: CreateScheme) -> Self {
        match create {
            CreateScheme::Create => Self::Create,
            CreateScheme::Create2 { .. } => Self::Create2,
        }
    }
}

impl From<CallKind> for ActionType {
    fn from(kind: CallKind) -> Self {
        match kind {
            CallKind::Call
            | CallKind::StaticCall
            | CallKind::DelegateCall
            | CallKind::CallCode
            | CallKind::AuthCall => Self::Call,
            CallKind::Create | CallKind::Create2 | CallKind::EOFCreate => Self::Create,
        }
    }
}

impl From<CallKind> for CallType {
    fn from(ty: CallKind) -> Self {
        match ty {
            CallKind::Call => Self::Call,
            CallKind::StaticCall => Self::StaticCall,
            CallKind::CallCode => Self::CallCode,
            CallKind::DelegateCall => Self::DelegateCall,
            CallKind::Create | CallKind::Create2 | CallKind::EOFCreate => Self::None,
            CallKind::AuthCall => Self::AuthCall,
        }
    }
}

pub(crate) struct CallTraceStepStackItem<'a> {
    /// The trace node that contains this step
    pub(crate) trace_node: &'a CallTraceNode,
    /// The step that this stack item represents
    pub(crate) step: &'a CallTraceStep,
    /// The index of the child call in the CallArena if this step's opcode is a call
    pub(crate) call_child_id: Option<usize>,
}

/// Ordering enum for calls, logs and steps
#[derive(Clone, Copy, Debug, PartialEq, Eq)]
#[cfg_attr(feature = "serde", derive(serde::Serialize, serde::Deserialize))]
pub enum TraceMemberOrder {
    /// Contains the index of the corresponding log
    Log(usize),
    /// Contains the index of the corresponding trace node
    Call(usize),
    /// Contains the index of the corresponding step, if those are being traced
    Step(usize),
}

/// Represents a decoded internal function call.
#[derive(Clone, Debug, PartialEq, Eq)]
#[cfg_attr(feature = "serde", derive(serde::Serialize, serde::Deserialize))]
pub struct DecodedInternalCall {
    /// Name of the internal function.
    pub func_name: String,
    /// Input arguments of the internal function.
    pub args: Option<Vec<String>>,
    /// Optional decoded return data.
    pub return_data: Option<Vec<String>>,
}

/// Represents a decoded trace step. Currently two formats are supported.
#[derive(Clone, Debug, PartialEq, Eq)]
#[cfg_attr(feature = "serde", derive(serde::Serialize, serde::Deserialize))]
pub enum DecodedTraceStep {
    /// Decoded internal function call. Displayed similarly to external calls.
    ///
    /// Keeps decoded internal call data and an index of the step where the internal call execution
    /// ends.
    InternalCall(DecodedInternalCall, usize),
    /// Arbitrary line representing the step. Might be used for displaying individual opcodes.
    Line(String),
}

/// Represents a tracked call step during execution
#[derive(Clone, Debug, PartialEq, Eq)]
#[cfg_attr(feature = "serde", derive(serde::Serialize, serde::Deserialize))]
pub struct CallTraceStep {
    // Fields filled in `step`
    /// Call depth
    pub depth: u64,
    /// Program counter before step execution
    pub pc: usize,
    /// Code section index before step execution
    pub code_section_idx: usize,
    /// Opcode to be executed
    #[cfg_attr(feature = "serde", serde(with = "opcode_serde"))]
    pub op: OpCode,
    /// Current contract address
    pub contract: Address,
    /// Stack before step execution
    pub stack: Option<Vec<U256>>,
    /// The new stack items placed by this step if any
    pub push_stack: Option<Vec<U256>>,
    /// Memory before step execution.
    ///
    /// This will be `None` only if memory capture is disabled.
    pub memory: Option<RecordedMemory>,
    /// Returndata before step execution
    pub returndata: Bytes,
    /// Remaining gas before step execution
    pub gas_remaining: u64,
    /// Gas refund counter before step execution
    pub gas_refund_counter: u64,
    /// Total gas used before step execution
    pub gas_used: u64,
    // Fields filled in `step_end`
    /// Gas cost of step execution
    pub gas_cost: u64,
    /// Change of the contract state after step execution (effect of the SLOAD/SSTORE instructions)
    pub storage_change: Option<StorageChange>,
    /// Final status of the step
    ///
    /// This is set after the step was executed.
    pub status: InstructionResult,
    /// Immediate bytes of the step
    pub immediate_bytes: Option<Bytes>,
    /// Optional complementary decoded step data.
    pub decoded: Option<DecodedTraceStep>,
}

// === impl CallTraceStep ===

impl CallTraceStep {
    /// Converts this step into a geth [StructLog]
    ///
    /// This sets memory and stack capture based on the `opts` parameter.
    pub(crate) fn convert_to_geth_struct_log(&self, opts: &GethDefaultTracingOptions) -> StructLog {
        let mut log = StructLog {
            depth: self.depth,
            error: self.as_error(),
            gas: self.gas_remaining,
            gas_cost: self.gas_cost,
            op: self.op.to_string(),
            pc: self.pc as u64,
            refund_counter: (self.gas_refund_counter > 0).then_some(self.gas_refund_counter),
            // Filled, if not disabled manually
            stack: None,
            // Filled in `CallTraceArena::geth_trace` as a result of compounding all slot changes
            return_data: None,
            // Filled via trace object
            storage: None,
            // Only enabled if `opts.enable_memory` is true
            memory: None,
            // This is None in the rpc response
            memory_size: None,
        };

        if opts.is_stack_enabled() {
            log.stack.clone_from(&self.stack);
        }

        if opts.is_memory_enabled() {
            log.memory = self.memory.as_ref().map(RecordedMemory::memory_chunks);
        }

        log
    }

    /// Returns true if the step is a STOP opcode
    #[inline]
    pub(crate) const fn is_stop(&self) -> bool {
        matches!(self.op.get(), opcode::STOP)
    }

    /// Returns true if the step is a call operation, any of
    /// CALL, CALLCODE, DELEGATECALL, STATICCALL, CREATE, CREATE2
    #[inline]
    pub(crate) const fn is_calllike_op(&self) -> bool {
        matches!(
            self.op.get(),
            opcode::CALL
                | opcode::DELEGATECALL
                | opcode::STATICCALL
                | opcode::CREATE
                | opcode::CALLCODE
                | opcode::CREATE2
        )
    }

    // Returns true if the status code is an error or revert, See [InstructionResult::Revert]
    #[inline]
    pub(crate) const fn is_error(&self) -> bool {
        self.status as u8 >= InstructionResult::Revert as u8
    }

    /// Returns the error message if it is an erroneous result.
    #[inline]
    pub(crate) fn as_error(&self) -> Option<String> {
        self.is_error().then(|| format!("{:?}", self.status))
    }
}

/// Represents the source of a storage change - e.g., whether it came
/// from an SSTORE or SLOAD instruction.
#[allow(clippy::upper_case_acronyms)]
#[derive(Clone, Copy, Debug, PartialEq, Eq)]
#[cfg_attr(feature = "serde", derive(serde::Serialize, serde::Deserialize))]
pub enum StorageChangeReason {
    /// SLOAD opcode
    SLOAD,
    /// SSTORE opcode
    SSTORE,
}

/// Represents a storage change during execution.
///
/// This maps to evm internals:
/// [JournalEntry::StorageChanged](revm::JournalEntry::StorageChanged)
///
/// It is used to track both storage change and warm load of a storage slot. For warm load in regard
/// to EIP-2929 AccessList had_value will be None.
#[derive(Clone, Copy, Debug, PartialEq, Eq)]
#[cfg_attr(feature = "serde", derive(serde::Serialize, serde::Deserialize))]
pub struct StorageChange {
    /// key of the storage slot
    pub key: U256,
    /// Current value of the storage slot
    pub value: U256,
    /// The previous value of the storage slot, if any
    pub had_value: Option<U256>,
    /// How this storage was accessed
    pub reason: StorageChangeReason,
}

/// Represents the memory captured during execution
///
/// This is a wrapper around the [SharedMemory](revm::interpreter::SharedMemory) context memory.
#[derive(Clone, Debug, Default, PartialEq, Eq)]
#[cfg_attr(feature = "serde", derive(serde::Serialize, serde::Deserialize))]
pub struct RecordedMemory(pub(crate) Bytes);

impl RecordedMemory {
    #[inline]
    pub(crate) fn new(mem: &[u8]) -> Self {
        if mem.is_empty() {
            return Self(Bytes::new());
        }

        Self(Bytes::copy_from_slice(mem))
    }

    /// Returns the memory as a byte slice
    #[inline]
    pub fn as_bytes(&self) -> &Bytes {
        &self.0
    }

    /// Returns the memory as a byte vector
    #[inline]
    pub fn into_bytes(self) -> Bytes {
        self.0
    }

    /// Returns the size of the memory.
    #[inline]
    pub fn len(&self) -> usize {
        self.0.len()
    }

    /// Returns whether the memory is empty.
    #[inline]
    pub fn is_empty(&self) -> bool {
        self.0.is_empty()
    }

    /// Formats memory data into a list of 32-byte hex-encoded chunks.
    ///
    /// See: <https://github.com/ethereum/go-ethereum/blob/366d2169fbc0e0f803b68c042b77b6b480836dbc/eth/tracers/logger/logger.go#L450-L452>
    #[inline]
    pub fn memory_chunks(&self) -> Vec<String> {
        convert_memory(self.as_bytes())
    }
}

impl AsRef<[u8]> for RecordedMemory {
    fn as_ref(&self) -> &[u8] {
        self.as_bytes()
    }
}

#[cfg(feature = "serde")]
mod opcode_serde {
    use super::OpCode;
    use serde::{Deserialize, Deserializer, Serializer};

    pub(super) fn serialize<S>(op: &OpCode, serializer: S) -> Result<S::Ok, S::Error>
    where
        S: Serializer,
    {
        serializer.serialize_u8(op.get())
    }

    pub(super) fn deserialize<'de, D>(deserializer: D) -> Result<OpCode, D::Error>
    where
        D: Deserializer<'de>,
    {
        let op = u8::deserialize(deserializer)?;
        Ok(OpCode::new(op).unwrap_or_else(|| OpCode::new(revm::bytecode::opcode::INVALID).unwrap()))
    }
}<|MERGE_RESOLUTION|>--- conflicted
+++ resolved
@@ -16,15 +16,10 @@
         CreationMethod, SelfdestructAction, TraceOutput, TransactionTrace,
     },
 };
-<<<<<<< HEAD
 use revm::{
     bytecode::opcode::{self, OpCode},
     interpreter::{CallScheme, CreateScheme, InstructionResult},
 };
-use std::collections::VecDeque;
-=======
-use revm::interpreter::{opcode, CallScheme, CreateScheme, InstructionResult, OpCode};
->>>>>>> f7e6249e
 
 /// Decoded call data.
 #[derive(Clone, Debug, Default, PartialEq, Eq)]
