use super::{
<<<<<<< HEAD
    types::{CallKind, CallLog, CallTrace, CallTraceNode, DecodedCallData, LogCallOrder},
=======
    types::{CallKind, CallTrace, CallTraceNode, TraceMemberOrder},
>>>>>>> ed94738d
    CallTraceArena,
};
use alloy_primitives::{address, hex, Address};
use anstyle::{AnsiColor, Color, Style};
use colorchoice::ColorChoice;
use std::io::{self, Write};

const CHEATCODE_ADDRESS: Address = address!("7109709ECfa91a80626fF3989D68f67F5b1DD12D");

const PIPE: &str = "  │ ";
const EDGE: &str = "  └─ ";
const BRANCH: &str = "  ├─ ";
const CALL: &str = "→ ";
const RETURN: &str = "← ";

const TRACE_KIND_STYLE: Style = AnsiColor::Yellow.on_default();
const LOG_STYLE: Style = AnsiColor::Cyan.on_default();

/// Formats [call traces](CallTraceArena) to an [`Write`] writer.
///
/// Will never write invalid UTF-8.
#[derive(Clone, Debug)]
pub struct TraceWriter<W> {
    writer: W,
    use_colors: bool,
    color_cheatcodes: bool,
    indentation_level: u16,
}

impl<W: Write> TraceWriter<W> {
    /// Create a new `TraceWriter` with the given writer.
    #[inline]
    pub fn new(writer: W) -> Self {
        Self {
            writer,
            use_colors: use_colors(ColorChoice::global()),
            color_cheatcodes: false,
            indentation_level: 0,
        }
    }

    /// Sets the color choice.
    #[inline]
    pub fn use_colors(mut self, color_choice: ColorChoice) -> Self {
        self.use_colors = use_colors(color_choice);
        self
    }

    /// Sets whether to color calls to the cheatcode address differently.
    #[inline]
    pub fn color_cheatcodes(mut self, yes: bool) -> Self {
        self.color_cheatcodes = yes;
        self
    }

    /// Sets the starting indentation level.
    #[inline]
    pub fn with_indentation_level(mut self, level: u16) -> Self {
        self.indentation_level = level;
        self
    }

    /// Returns a reference to the inner writer.
    #[inline]
    pub const fn writer(&self) -> &W {
        &self.writer
    }

    /// Returns a mutable reference to the inner writer.
    #[inline]
    pub fn writer_mut(&mut self) -> &mut W {
        &mut self.writer
    }

    /// Consumes the `TraceWriter` and returns the inner writer.
    #[inline]
    pub fn into_writer(self) -> W {
        self.writer
    }

    /// Writes a call trace arena to the writer.
    pub fn write_arena(&mut self, arena: &CallTraceArena) -> io::Result<()> {
        self.write_node(arena.nodes(), 0)?;
        self.writer.flush()
    }

    /// Writes a single node and its children to the writer.
    fn write_node(&mut self, nodes: &[CallTraceNode], idx: usize) -> io::Result<()> {
        let node = &nodes[idx];

        // Write header.
        self.write_branch()?;
        self.write_trace_header(&node.trace)?;
        self.writer.write_all(b"\n")?;

        // Write logs and subcalls.
        self.indentation_level += 1;
        for child in &node.ordering {
            match *child {
<<<<<<< HEAD
                LogCallOrder::Log(index) => self.write_log(&node.logs[index]),
                LogCallOrder::Call(index) => self.write_node(nodes, node.children[index]),
=======
                TraceMemberOrder::Log(index) => self.write_raw_log(&node.logs[index]),
                TraceMemberOrder::Call(index) => self.write_node(nodes, node.children[index]),
                TraceMemberOrder::Step(_) => Ok(()),
>>>>>>> ed94738d
            }?;
        }

        // Write return data.
        self.write_edge()?;
        self.write_trace_footer(&node.trace)?;
        self.writer.write_all(b"\n")?;

        self.indentation_level -= 1;

        Ok(())
    }

    /// Writes the header of a call trace.
    fn write_trace_header(&mut self, trace: &CallTrace) -> io::Result<()> {
        write!(self.writer, "[{}] ", trace.gas_used)?;

        let trace_kind_style = self.trace_kind_style();
        let address = trace.address.to_checksum_buffer(None);

        if trace.kind.is_any_create() {
            write!(
                self.writer,
                "{trace_kind_style}{CALL}new{trace_kind_style:#} {label}@{address}",
                label = trace.decoded_label.as_deref().unwrap_or("<unknown>")
            )?;
        } else {
            let (func_name, inputs) = match &trace.decoded_call_data {
                Some(DecodedCallData { signature, args }) => {
                    let name = signature.split('(').next().unwrap();
                    (name.to_string(), args.join(", "))
                }
                None => {
                    if trace.data.len() < 4 {
                        ("fallback".to_string(), hex::encode(&trace.data))
                    } else {
                        let (selector, data) = trace.data.split_at(4);
                        (hex::encode(selector), hex::encode(data))
                    }
                }
            };

            write!(
                self.writer,
                "{style}{addr}{style:#}::{style}{func_name}{style:#}",
                style = self.trace_style(trace),
                addr = trace.decoded_label.as_deref().unwrap_or(address.as_str()),
            )?;

            if !trace.value.is_zero() {
                write!(self.writer, "{{value: {}}}", trace.value)?;
            }

            write!(self.writer, "({inputs})")?;

            let action = match trace.kind {
                CallKind::Call => None,
                CallKind::StaticCall => Some(" [staticcall]"),
                CallKind::CallCode => Some(" [callcode]"),
                CallKind::DelegateCall => Some(" [delegatecall]"),
                CallKind::AuthCall => Some(" [authcall]"),
                CallKind::Create | CallKind::Create2 => unreachable!(),
            };
            if let Some(action) = action {
                write!(self.writer, "{trace_kind_style}{action}{trace_kind_style:#}")?;
            }
        }

        Ok(())
    }

    fn write_log(&mut self, log: &CallLog) -> io::Result<()> {
        let log_style = self.log_style();
        self.write_branch()?;

        if let Some(name) = &log.decoded_name {
            write!(self.writer, "emit {name}({log_style}")?;
            if let Some(params) = &log.decoded_params {
                for (i, (param_name, value)) in params.iter().enumerate() {
                    if i > 0 {
                        self.writer.write_all(b", ")?;
                    }
                    write!(self.writer, "{param_name}: {value}")?;
                }
            }
            write!(self.writer, "{log_style:#})")?;
        } else {
            for (i, topic) in log.raw_log.topics().iter().enumerate() {
                if i == 0 {
                    self.writer.write_all(b" emit topic 0")?;
                } else {
                    self.write_pipes()?;
                    write!(self.writer, "       topic {i}")?;
                }
                writeln!(self.writer, ": {log_style}{topic}{log_style:#}")?;
            }

            if !log.raw_log.topics().is_empty() {
                self.write_pipes()?;
            }
            writeln!(
                self.writer,
                "          data: {log_style}{data}{log_style:#}",
                data = log.raw_log.data
            )?;
        }

        Ok(())
    }

    /// Writes the footer of a call trace.
    fn write_trace_footer(&mut self, trace: &CallTrace) -> io::Result<()> {
        write!(
            self.writer,
            "{style}{RETURN}[{status:?}] {style:#}",
            style = self.trace_style(trace),
            status = trace.status,
        )?;

        if let Some(decoded) = &trace.decoded_return_data {
            return self.writer.write_all(decoded.as_bytes());
        }

        if trace.kind.is_any_create() {
            write!(self.writer, "{} bytes of code", trace.output.len())?;
        } else if !trace.output.is_empty() {
            write!(self.writer, "{}", trace.output)?;
        }

        Ok(())
    }

    fn write_indentation(&mut self) -> io::Result<()> {
        self.writer.write_all(b"  ")?;
        for _ in 1..self.indentation_level {
            self.writer.write_all(PIPE.as_bytes())?;
        }
        Ok(())
    }

    #[doc(alias = "left_prefix")]
    fn write_branch(&mut self) -> io::Result<()> {
        self.write_indentation()?;
        if self.indentation_level != 0 {
            self.writer.write_all(BRANCH.as_bytes())?;
        }
        Ok(())
    }

    #[doc(alias = "right_prefix")]
    fn write_pipes(&mut self) -> io::Result<()> {
        self.write_indentation()?;
        self.writer.write_all(PIPE.as_bytes())
    }

    fn write_edge(&mut self) -> io::Result<()> {
        self.write_indentation()?;
        self.writer.write_all(EDGE.as_bytes())
    }

    fn trace_style(&self, trace: &CallTrace) -> Style {
        if !self.use_colors {
            return Style::default();
        }
        let color = if self.color_cheatcodes && trace.address == CHEATCODE_ADDRESS {
            AnsiColor::Blue
        } else if trace.success {
            AnsiColor::Green
        } else {
            AnsiColor::Red
        };
        Color::Ansi(color).on_default()
    }

    fn trace_kind_style(&self) -> Style {
        if !self.use_colors {
            return Style::default();
        }
        TRACE_KIND_STYLE
    }

    fn log_style(&self) -> Style {
        if !self.use_colors {
            return Style::default();
        }
        LOG_STYLE
    }
}

fn use_colors(choice: ColorChoice) -> bool {
    use io::IsTerminal;
    match choice {
        ColorChoice::Auto => io::stdout().is_terminal(),
        ColorChoice::AlwaysAnsi | ColorChoice::Always => true,
        ColorChoice::Never => false,
    }
}<|MERGE_RESOLUTION|>--- conflicted
+++ resolved
@@ -1,9 +1,5 @@
 use super::{
-<<<<<<< HEAD
-    types::{CallKind, CallLog, CallTrace, CallTraceNode, DecodedCallData, LogCallOrder},
-=======
-    types::{CallKind, CallTrace, CallTraceNode, TraceMemberOrder},
->>>>>>> ed94738d
+    types::{CallKind, CallLog, CallTrace, CallTraceNode, DecodedCallData, TraceMemberOrder},
     CallTraceArena,
 };
 use alloy_primitives::{address, hex, Address};
@@ -103,14 +99,9 @@
         self.indentation_level += 1;
         for child in &node.ordering {
             match *child {
-<<<<<<< HEAD
-                LogCallOrder::Log(index) => self.write_log(&node.logs[index]),
-                LogCallOrder::Call(index) => self.write_node(nodes, node.children[index]),
-=======
-                TraceMemberOrder::Log(index) => self.write_raw_log(&node.logs[index]),
+                TraceMemberOrder::Log(index) => self.write_log(&node.logs[index]),
                 TraceMemberOrder::Call(index) => self.write_node(nodes, node.children[index]),
                 TraceMemberOrder::Step(_) => Ok(()),
->>>>>>> ed94738d
             }?;
         }
 
