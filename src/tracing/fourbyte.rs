--- conflicted
+++ resolved
@@ -23,16 +23,8 @@
 use alloc::format;
 use alloy_primitives::{hex, map::HashMap, Selector};
 use alloy_rpc_types_trace::geth::FourByteFrame;
-<<<<<<< HEAD
 use revm::interpreter::{interpreter::EthInterpreter, CallInputs, CallOutcome};
 use revm_inspector::Inspector;
-use std::collections::HashMap;
-=======
-use revm::{
-    interpreter::{CallInputs, CallOutcome},
-    Database, EvmContext, Inspector,
-};
->>>>>>> f7e6249e
 
 /// Fourbyte tracing inspector that records all function selectors and their calldata sizes.
 #[derive(Clone, Debug, Default)]
