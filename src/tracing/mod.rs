--- conflicted
+++ resolved
@@ -460,13 +460,8 @@
     fn log(&mut self, _context: &mut EvmContext<DB>, log: &Log) {
         if self.config.record_logs {
             let trace = self.last_trace();
-<<<<<<< HEAD
-            trace.ordering.push(LogCallOrder::Log(trace.logs.len()));
+            trace.ordering.push(TraceMemberOrder::Log(trace.logs.len()));
             trace.logs.push(CallLog::from(log.clone()));
-=======
-            trace.ordering.push(TraceMemberOrder::Log(trace.logs.len()));
-            trace.logs.push(log.data.clone());
->>>>>>> ed94738d
         }
     }
 
