--- conflicted
+++ resolved
@@ -1,21 +1,13 @@
 use self::parity::stack_push_count;
-<<<<<<< HEAD
 use crate::{
     opcode::modifies_memory,
     tracing::{
         arena::PushTraceKind,
         types::{
-            CallKind, CallTraceNode, LogCallOrder, RecordedMemory, StorageChange,
-            StorageChangeReason,
+            CallKind, CallTraceNode, RecordedMemory, StorageChange, StorageChangeReason,
+            TraceMemberOrder,
         },
         utils::gas_used,
-=======
-use crate::tracing::{
-    arena::PushTraceKind,
-    types::{
-        CallKind, CallTraceNode, RecordedMemory, StorageChange, StorageChangeReason,
-        TraceMemberOrder,
->>>>>>> bc01e050
     },
 };
 use alloy_primitives::{Address, Bytes, Log, U256};
@@ -397,20 +389,16 @@
         let memory = self
             .config
             .record_memory_snapshots
-<<<<<<< HEAD
             .then(|| modifies_memory(op))
             .and_then(|is_memory_modified_curr_step| {
                 if is_memory_modified_curr_step || is_first_step || is_memory_modified_prev_step {
-                    Some(RecordedMemory::new(interp.shared_memory.context_memory().to_vec()))
+                    Some(RecordedMemory::new(interp.shared_memory.context_memory()))
                 } else {
                     // Reuse the memory from the previous step if the previous opcode did not modify
                     // it and current opcode also does not modify it.
                     trace.trace.steps.last().map(|step| step.memory.clone())
                 }
             })
-=======
-            .then(|| RecordedMemory::new(interp.shared_memory.context_memory()))
->>>>>>> bc01e050
             .unwrap_or_default();
 
         let stack = if self.config.record_stack_snapshots.is_full() {
@@ -424,15 +412,12 @@
             .then(|| interp.return_data_buffer.clone())
             .unwrap_or_default();
 
-<<<<<<< HEAD
-=======
         let gas_used = gas_used(
             context.spec_id(),
             interp.gas.limit().saturating_sub(interp.gas.remaining()),
             interp.gas.refunded() as u64,
         );
 
->>>>>>> bc01e050
         trace.trace.steps.push(CallTraceStep {
             depth: context.journaled_state.depth(),
             pc: interp.program_counter(),
