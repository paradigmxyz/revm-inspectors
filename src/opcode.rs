--- conflicted
+++ resolved
@@ -9,11 +9,7 @@
         Interpreter,
     },
 };
-<<<<<<< HEAD
 use revm_inspector::Inspector;
-use std::collections::HashMap;
-=======
->>>>>>> f7e6249e
 
 /// An Inspector that counts opcodes and measures gas usage per opcode.
 #[derive(Clone, Debug, Default)]
