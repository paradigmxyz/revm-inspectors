[package]
name = "revm-inspectors"
description = "Revm inspector implementations"
version = "0.14.1"
edition = "2021"
rust-version = "1.82.0"
license = "MIT OR Apache-2.0"
homepage = "https://github.com/paradigmxyz/revm-inspectors"
repository = "https://github.com/paradigmxyz/revm-inspectors"
categories = ["cryptography"]
keywords = ["ethereum", "evm", "inspectors", "tracing", "debugging"]
exclude = [
    ".github",
    "scripts",
    "testdata",
    "tests",
    "cliff.toml",
    "deny.toml",
    "release.toml",
]

[lints]
rust.missing_debug_implementations = "warn"
rust.missing_docs = "warn"
rust.unreachable_pub = "warn"
rust.unused_must_use = "deny"
rust.rust_2018_idioms = "deny"
rustdoc.all = "warn"
clippy.lint_groups_priority = "allow"

[dependencies]
# eth
alloy-rpc-types-eth = "0.9"
alloy-rpc-types-trace = "0.9"
alloy-sol-types = "0.8"
alloy-primitives = { version = "0.8", features = ["map"] }
<<<<<<< HEAD
revm = { git = "https://github.com/bluealloy/revm.git", rev = "3c0c034f", default-features = false, features = [
    "std",
] }
revm-inspector = { git = "https://github.com/bluealloy/revm.git", rev = "3c0c034f", default-features = false, features = [
    "std",
] }
=======
revm = { version = "19.0.0", default-features = false, features = ["std"] }
>>>>>>> f7e6249e

anstyle = { version = "1.0", optional = true }
colorchoice = "1.0"
thiserror = { version = "2.0", default-features = false }

# serde
serde = { version = "1", optional = true, features = ["derive"] }
serde_json = { version = "1.0", default-features = false, features = ["alloc"] }

# js-tracer
boa_engine = { version = "0.20", optional = true }
boa_gc = { version = "0.20", optional = true }

[dev-dependencies]
snapbox = { version = "0.6", features = ["term-svg"] }
revm-database = { git = "https://github.com/bluealloy/revm.git", rev = "3c0c034f", default-features = false, features = [
    "std",
] }

[features]
<<<<<<< HEAD
default = ["js-tracer"]
=======
default = ["std"]
std = ["alloy-primitives/std", "anstyle/std", "serde/std", "serde_json/std", "revm/std", "thiserror/std"]
>>>>>>> f7e6249e
serde = ["dep:serde", "revm/serde"]
js-tracer = ["dep:boa_engine", "dep:boa_gc"]<|MERGE_RESOLUTION|>--- conflicted
+++ resolved
@@ -34,16 +34,12 @@
 alloy-rpc-types-trace = "0.9"
 alloy-sol-types = "0.8"
 alloy-primitives = { version = "0.8", features = ["map"] }
-<<<<<<< HEAD
 revm = { git = "https://github.com/bluealloy/revm.git", rev = "3c0c034f", default-features = false, features = [
     "std",
 ] }
 revm-inspector = { git = "https://github.com/bluealloy/revm.git", rev = "3c0c034f", default-features = false, features = [
     "std",
 ] }
-=======
-revm = { version = "19.0.0", default-features = false, features = ["std"] }
->>>>>>> f7e6249e
 
 anstyle = { version = "1.0", optional = true }
 colorchoice = "1.0"
@@ -64,11 +60,7 @@
 ] }
 
 [features]
-<<<<<<< HEAD
-default = ["js-tracer"]
-=======
 default = ["std"]
 std = ["alloy-primitives/std", "anstyle/std", "serde/std", "serde_json/std", "revm/std", "thiserror/std"]
->>>>>>> f7e6249e
 serde = ["dep:serde", "revm/serde"]
 js-tracer = ["dep:boa_engine", "dep:boa_gc"]