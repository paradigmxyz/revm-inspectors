--- conflicted
+++ resolved
@@ -23,15 +23,9 @@
 # eth
 alloy-sol-types = "0.6"
 alloy-primitives = "0.6"
-<<<<<<< HEAD
 alloy-rpc-types = { git = "https://github.com/alloy-rs/alloy", rev = "5062eaf" }
 alloy-rpc-trace-types = { git = "https://github.com/alloy-rs/alloy", rev = "5062eaf" }
-revm = { version = "5.0", default-features = false, features = ["std"] }
-=======
-alloy-rpc-types = { git = "https://github.com/alloy-rs/alloy", rev = "b9dd518" }
-alloy-rpc-trace-types = { git = "https://github.com/alloy-rs/alloy", rev = "b9dd518" }
 revm = { version = "6.0", default-features = false, features = ["std"] }
->>>>>>> 28b8324a
 
 anstyle = "1.0"
 colorchoice = "1.0"
